--- conflicted
+++ resolved
@@ -11,13 +11,14 @@
 log = "0.4"
 bitflags = "1.2.1"
 xmas-elf = "0.7.0"
-<<<<<<< HEAD
 # old version: virtio-drivers = { git = "https://github.com/rcore-os/virtio-drivers", rev = "4ee80e5" }
 # virtio-drivers = { git = "https://github.com/rcore-os/virtio-drivers", rev = "61ece50" }
 virtio-drivers = { version = "0.6.0" }
 easy-fs = { path = "../easy-fs" }
 spin = "0.10"
 bit_field = "0.10.1"
+ext4_rs = { path = "libs/ext4_rs" }
+lru = "0.12"
 
 [target.'cfg(target_arch = "riscv64")'.dependencies]
 riscv = { git = "https://github.com/rcore-os/riscv", features = ["inline-asm"] }
@@ -26,10 +27,3 @@
 [target.'cfg(target_arch = "loongarch64")'.dependencies]
 loongarch64 = { version = "*", package = "loongArch64" }
 buddy_system_allocator = "0.11.0"
-=======
-virtio-drivers = { git = "https://github.com/rcore-os/virtio-drivers", rev = "4ee80e5" }
-easy-fs = { path = "../easy-fs" }
-ext4_rs = { path = "../ext4_rs" }
-lru = "0.12"
-spin = "0.7.0"
->>>>>>> 5bdf7728
