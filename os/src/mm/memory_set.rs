--- conflicted
+++ resolved
@@ -483,10 +483,7 @@
         auxv.push(Aux::new(AuxType::SECURE, 0 as usize));
         auxv.push(Aux::new(AuxType::NOTELF, 0x112d as usize));
 
-<<<<<<< HEAD
         // Get ph_head addr for auxv
-=======
->>>>>>> afb7dd3f
         let (max_end_vpn, head_va) = memory_set.map_elf(&elf, VirtAddr(0));
         auxv.push(Aux {
             aux_type: AuxType::PHDR,
