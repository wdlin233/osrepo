//! Implementation of [`MapArea`] and [`MemorySet`].
use super::{frame_alloc, FrameTracker};
use super::{PTEFlags, PageTable, PageTableEntry};
use super::{PhysAddr, PhysPageNum, VirtAddr, VirtPageNum};
use super::{StepByOne, VPNRange};
use crate::config::{MEMORY_END, MMIO, PAGE_SIZE, TRAMPOLINE};
use crate::mm::map_area::{MapArea, MapAreaType, MapPermission};
#[cfg(target_arch = "riscv64")]
use crate::mm::map_area::MapType;
use crate::mm::page_fault_handler::{lazy_page_fault, mmap_read_page_fault, mmap_write_page_fault};
//,USER_STACK_SIZE};
#[cfg(target_arch = "loongarch64")]
use crate::hal::{ebss, edata, ekernel, erodata, etext, sbss, sdata, srodata, stext};
#[cfg(target_arch = "riscv64")]
use crate::hal::{
    ebss, edata, ekernel, erodata, etext, sbss_with_stack, sdata, srodata, stext, strampoline,
};
use crate::sync::UPSafeCell;
use alloc::collections::BTreeMap;
use alloc::sync::Arc;
use alloc::vec::Vec;
use core::arch::asm;
use core::error;
use lazy_static::*;
#[cfg(target_arch = "riscv64")]
use riscv::register::{
    satp,
    scause::{Exception, Trap},
};
<<<<<<< HEAD
#[cfg(target_arch = "loongarch64")]
use loongarch64::register::{
    estat::*,
};
#[cfg(target_arch = "loongarch64")]
use crate::hal::{stext, etext, srodata, erodata, sdata, edata, sbss, ebss, ekernel};
#[cfg(target_arch = "riscv64")]
use crate::hal::{stext, etext, srodata, erodata, sdata, edata, sbss_with_stack, ebss, ekernel, strampoline};
=======
>>>>>>> 15223f6e

#[cfg(target_arch = "riscv64")]
// 内核地址空间的构建只在 RV 中才需要，因为在 LA 下映射窗口已经完成了 RV 中恒等映射相同功能的操作
lazy_static! {
    /// The kernel's initial memory mapping(kernel address space)
    pub static ref KERNEL_SPACE: Arc<UPSafeCell<MemorySet>> =
        Arc::new(unsafe { UPSafeCell::new(MemorySet::new_kernel()) });
}

#[cfg(target_arch = "riscv64")]
/// the kernel token
pub fn kernel_token() -> usize {
    KERNEL_SPACE.exclusive_access().token()
}

/// address space
pub struct MemorySet {
    /// page table
    pub page_table: PageTable,
    /// areas
    pub areas: Vec<MapArea>,
}

impl MemorySet {
    /// Create a new empty `MemorySet`.
    pub fn new_bare() -> Self {
        Self {
            page_table: PageTable::new(),
            areas: Vec::new(),
        }
    }
    /// Get he page table token
    pub fn token(&self) -> usize {
        self.page_table.token()
    }
    /// Assume that no conflicts.
    pub fn insert_framed_area(
        &mut self,
        start_va: VirtAddr,
        end_va: VirtAddr,
        permission: MapPermission,
        area_type: MapAreaType,
    ) {
        #[cfg(target_arch = "riscv64")]
        self.push(
            MapArea::new(start_va, end_va, MapType::Framed, permission, area_type),
            None,
        );
        #[cfg(target_arch = "loongarch64")]
        self.push(MapArea::new(start_va, end_va, permission, area_type), None);
    }
    pub fn remove_area_with_start_vpn(&mut self, start_vpn: VirtPageNum) {
        if let Some((idx, area)) = self
            .areas
            .iter_mut()
            .enumerate()
            .find(|(_, area)| area.vpn_range.get_start() == start_vpn)
        {
            area.unmap(&mut self.page_table);
            self.areas.remove(idx);
            #[cfg(target_arch = "riscv64")]
            unsafe {
                asm!("sfence.vma");
            }
        }
    }

    /// Add a new MapArea into this MemorySet.
    /// Assuming that there are no conflicts in the virtual address
    /// space.
    fn push(&mut self, mut map_area: MapArea, data: Option<&[u8]>) {
        map_area.map(&mut self.page_table);
        if let Some(data) = data {
            map_area.copy_data(&mut self.page_table, data);
        }
        self.areas.push(map_area);
    }
    #[cfg(target_arch = "riscv64")]
    /// Mention that trampoline is not collected by areas.
    fn map_trampoline(&mut self) {
        self.page_table.map(
            VirtAddr::from(TRAMPOLINE).into(),
            PhysAddr::from(strampoline as usize).into(),
            PTEFlags::R | PTEFlags::X,
        );
    }

    #[cfg(target_arch = "riscv64")]
    /// Without kernel stacks.
    pub fn new_kernel() -> Self {
        use core::iter::Map;

        use crate::mm::map_area::MapAreaType;

        let mut memory_set = Self::new_bare();
        // map trampoline
        memory_set.map_trampoline();
        // map kernel sections
        info!(".text [{:#x}, {:#x})", stext as usize, etext as usize);
        info!(".rodata [{:#x}, {:#x})", srodata as usize, erodata as usize);
        info!(".data [{:#x}, {:#x})", sdata as usize, edata as usize);
        info!(
            ".bss [{:#x}, {:#x})",
            sbss_with_stack as usize, ebss as usize
        );
        info!("mapping .text section");
        memory_set.push(
            MapArea::new(
                (stext as usize).into(),
                (etext as usize).into(),
                MapType::Identical,
                MapPermission::R | MapPermission::X,
                MapAreaType::Elf,
            ),
            None,
        );
        info!("mapping .rodata section");
        memory_set.push(
            MapArea::new(
                (srodata as usize).into(),
                (erodata as usize).into(),
                MapType::Identical,
                MapPermission::R,
                MapAreaType::Elf,
            ),
            None,
        );
        info!("mapping .data section");
        memory_set.push(
            MapArea::new(
                (sdata as usize).into(),
                (edata as usize).into(),
                MapType::Identical,
                MapPermission::R | MapPermission::W,
                MapAreaType::Elf,
            ),
            None,
        );
        info!("mapping .bss section");
        memory_set.push(
            MapArea::new(
                (sbss_with_stack as usize).into(),
                (ebss as usize).into(),
                MapType::Identical,
                MapPermission::R | MapPermission::W,
                MapAreaType::Elf,
            ),
            None,
        );
        info!("mapping physical memory");
        memory_set.push(
            MapArea::new(
                (ekernel as usize).into(),
                MEMORY_END.into(),
                MapType::Identical,
                MapPermission::R | MapPermission::W,
                MapAreaType::Physical,
            ),
            None,
        );
        info!("mapping memory-mapped registers");
        for pair in MMIO {
            use crate::mm::map_area::MapAreaType;

            memory_set.push(
                MapArea::new(
                    (*pair).0.into(),
                    ((*pair).0 + (*pair).1).into(),
                    MapType::Identical,
                    MapPermission::R | MapPermission::W,
                    MapAreaType::MMIO,
                ),
                None,
            );
        }
        memory_set
    }

    /// Include sections in elf and trampoline and TrapContext and user stack,
    /// also returns user_sp_base and entry point.
    pub fn from_elf(elf_data: &[u8]) -> (Self, usize, usize) {
        let mut memory_set = Self::new_bare();
        #[cfg(target_arch = "riscv64")]
        // map trampoline
        memory_set.map_trampoline();
        // map program headers of elf, with U flag
        let elf = xmas_elf::ElfFile::new(elf_data).unwrap();
        let elf_header = elf.header;
        let _magic = elf_header.pt1.magic;
        //assert_eq!(magic, [0x7f, 0x45, 0x4c, 0x46], "invalid elf!");
        let ph_count = elf_header.pt2.ph_count();
        let mut max_end_vpn = VirtPageNum(0);
        debug!("elf program header count: {}", ph_count);
        for i in 0..ph_count {
            let ph = elf.program_header(i).unwrap();
            if ph.get_type().unwrap() == xmas_elf::program::Type::Load {
                let start_va: VirtAddr = (ph.virtual_addr() as usize).into();
                let end_va: VirtAddr = ((ph.virtual_addr() + ph.mem_size()) as usize).into();
                debug!("start_va {:x} end_va {:x}", start_va.0, end_va.0);

                #[cfg(target_arch = "riscv64")]
                let mut map_perm = MapPermission::U;
                #[cfg(target_arch = "loongarch64")]
                let mut map_perm = MapPermission::default();

                let ph_flags = ph.flags();
                #[cfg(target_arch = "riscv64")]
                {
                    if ph_flags.is_read() {
                        map_perm |= MapPermission::R;
                    }
                    if ph_flags.is_write() {
                        map_perm |= MapPermission::W;
                    }
                    if ph_flags.is_execute() {
                        map_perm |= MapPermission::X;
                    }
                }
                #[cfg(target_arch = "loongarch64")]
                {
                    if !ph_flags.is_read() {
                        map_perm |= MapPermission::NR;
                    }
                    if ph_flags.is_write() {
                        map_perm |= MapPermission::W;
                    }
                    if !ph_flags.is_execute() {
                        map_perm |= MapPermission::NX;
                    }
                }
                debug!(
                    "start_va: {:?}, end_va: {:?}, map_perm: {:?}",
                    start_va, end_va, map_perm
                );
                #[cfg(target_arch = "riscv64")]
                let map_area = MapArea::new(
                    start_va,
                    end_va,
                    MapType::Framed,
                    map_perm,
                    MapAreaType::Brk,
                );
                #[cfg(target_arch = "loongarch64")]
                let map_area = MapArea::new(start_va, end_va, map_perm, MapAreaType::Brk);
                //debug!("map_area: {:?}", map_area);

                max_end_vpn = map_area.vpn_range.get_end();
                // A optimization for mapping data, keep aligned
                if start_va.page_offset() == 0 {
                    memory_set.push(
                        map_area,
                        Some(
                            &elf.input
                                [ph.offset() as usize..(ph.offset() + ph.file_size()) as usize],
                        ),
                    );
                } else {
                    //error!("start_va page offset is not zero, start_va: {:?}", start_va);
                    let data_len = start_va.page_offset() + ph.file_size() as usize;
                    let mut data: Vec<u8> = Vec::with_capacity(data_len);
                    data.resize(data_len, 0);
                    data[start_va.page_offset()..].copy_from_slice(
                        &elf.input[ph.offset() as usize..(ph.offset() + ph.file_size()) as usize],
                    );
                    memory_set.push(map_area, Some(data.as_slice()));
                }
            }
        }
        // map user stack with U flags
        let max_end_va: VirtAddr = max_end_vpn.into();
        let mut user_stack_base: usize = max_end_va.into(); // user_stack_bottom
        info!("user stack base: {:#x}", user_stack_base);
        // guard page，用户栈
        user_stack_base += PAGE_SIZE;
        // 返回 address空间,用户栈顶,入口地址
        (
            memory_set,
            user_stack_base,
            elf.header.pt2.entry_point() as usize,
        )
    }
    /// Create a new address space by copy code&data from a exited process's address space.
    pub fn from_existed_user(user_space: &Self) -> Self {
        let mut memory_set = Self::new_bare();
        #[cfg(target_arch = "riscv64")]
        // map trampoline
        memory_set.map_trampoline();
        // copy data sections/trap_context/user_stack
        for area in user_space.areas.iter() {
            let new_area = MapArea::from_another(area);
            memory_set.push(new_area, None);
            // copy data from another space
            for vpn in area.vpn_range {
                let src_ppn = user_space.translate(vpn).unwrap().ppn();
                let dst_ppn = memory_set.translate(vpn).unwrap().ppn();
                dst_ppn
                    .get_bytes_array()
                    .copy_from_slice(src_ppn.get_bytes_array());
            }
        }
        memory_set
    }
    #[cfg(target_arch = "riscv64")]
    /// Change page table by writing satp CSR Register.
    pub fn activate(&self) {
        let satp = self.page_table.token();
        unsafe {
            satp::write(satp);
            asm!("sfence.vma");
        }
    }
    /// Translate a virtual page number to a page table entry
    pub fn translate(&self, vpn: VirtPageNum) -> Option<PageTableEntry> {
        self.page_table.translate(vpn)
    }

    ///Remove all `MapArea`
    pub fn recycle_data_pages(&mut self) {
        //*self = Self::new_bare();
        self.areas.clear();
    }

    /// shrink the area to new_end
    /// Used in TaskUserRes, RV
    pub fn shrink_to(&mut self, start: VirtAddr, new_end: VirtAddr) -> bool {
        if let Some(area) = self
            .areas
            .iter_mut()
            .find(|area| area.vpn_range.get_start() == start.floor())
        {
            area.shrink_to(&mut self.page_table, new_end.ceil());
            true
        } else {
            false
        }
    }

    /// append the area to new_end
    /// Used in TaskUserRes, RV
    pub fn append_to(&mut self, start: VirtAddr, new_end: VirtAddr) -> bool {
        debug!(
            "in memory set to append,start = {},start floor = {}",
            start.0,
            start.floor().0
        );
        if let Some(area) = self
            .areas
            .iter_mut()
            .find(|area| area.vpn_range.get_start() == start.floor())
        {
            //debug!("to append page table");
            area.append_to(&mut self.page_table, new_end.ceil());
            true
        } else {
            false
        }
    }
    pub fn lazy_page_fault(&mut self, vpn: VirtPageNum, scause: Trap) -> bool {
        let pte = self.page_table.translate(vpn);
        //println!("vpn={:#X},enter lazy", vpn.0);
        if pte.is_some() && pte.unwrap().is_valid() {
            return false;
        }
        //println!("vpn={:#X},enter lazy2", vpn.0);
        //mmap
        if let Some(area) = self
            .areas
            .iter_mut()
            .filter(|area| area.area_type == MapAreaType::Mmap)
            .find(|area| {
                let (start, end) = area.vpn_range.range();
                start <= vpn && vpn < end
            })
        {
            // println!("vpn={:#X},enter lazy3", vpn.0);
            #[cfg(target_arch = "riscv64")]
            if scause == Trap::Exception(Exception::LoadPageFault)
                || scause == Trap::Exception(Exception::InstructionPageFault)
            {
                mmap_read_page_fault(vpn.into(), &mut self.page_table, area);
            } else {
                mmap_write_page_fault(vpn.into(), &mut self.page_table, area);
            }
            #[cfg(target_arch = "loongarch64")]
            {
                use loongarch64::register::estat;
                let cause = estat::read().cause();
                
                // 使用 FetchPageFault 代替 InstructionPageFault
                match cause {
                    Trap::Exception(Exception::LoadPageFault) |
                    Trap::Exception(Exception::FetchPageFault) => {
                        mmap_read_page_fault(vpn.into(), &mut self.page_table, area);
                    }
                    _ => {
                        mmap_write_page_fault(vpn.into(), &mut self.page_table, area);
                }
    }
            }
            return true;
        }
        //brk or stack
        if let Some(area) = self
            .areas
            .iter_mut()
            .filter(|area| {
                area.area_type == MapAreaType::Brk || area.area_type == MapAreaType::Stack
            })
            .find(|area| {
                let (start, end) = area.vpn_range.range();
                start <= vpn && vpn < end
            })
        {
            //println!("vpn={:#X},enter lazy4", vpn.0);
            lazy_page_fault(vpn.into(), &mut self.page_table, area);
            return true;
        }
        false
    }
    // #[inline(always)] for multiThread, use lazy_page_fault simply
    // pub fn lazy_page_fault(&self, vpn: VirtPageNum, scause: Trap) -> bool {
    //     self.inner.get_unchecked_mut().lazy_page_fault(vpn, scause)
    // }
}

/// remap test in kernel space
/// Used? in RV64
#[cfg(target_arch = "riscv64")]
#[allow(unused)]
pub fn remap_test() {
    let mut kernel_space = KERNEL_SPACE.exclusive_access();
    let mid_text: VirtAddr = ((stext as usize + etext as usize) / 2).into();
    let mid_rodata: VirtAddr = ((srodata as usize + erodata as usize) / 2).into();
    let mid_data: VirtAddr = ((sdata as usize + edata as usize) / 2).into();
    assert!(!kernel_space
        .page_table
        .translate(mid_text.floor())
        .unwrap()
        .writable(),);
    assert!(!kernel_space
        .page_table
        .translate(mid_rodata.floor())
        .unwrap()
        .writable(),);
    assert!(!kernel_space
        .page_table
        .translate(mid_data.floor())
        .unwrap()
        .executable(),);
    use crate::println;
    println!("remap_test passed!");
}

// RV passed, compatible with LA
impl MemorySet {
    /// Check if all pages in the range are mapped.
    fn all_valid(&self, start: VirtAddr, end: VirtAddr) -> bool {
        let start_vpn = start.floor();
        let end_vpn = end.ceil();
        VPNRange::new(start_vpn, end_vpn)
            .into_iter()
            .all(|vpn| self.translate(vpn).map_or(false, |pte| pte.is_valid()))
    }

    /// Check if all pages in the range are unmapped.
    fn all_invalid(&self, start: VirtAddr, end: VirtAddr) -> bool {
        let start_vpn = start.floor();
        let end_vpn = end.ceil();
        VPNRange::new(start_vpn, end_vpn)
            .into_iter()
            .all(|vpn| self.translate(vpn).map_or(true, |pte| !pte.is_valid()))
    }

    /// Create a new memory area with the given start address, length, and protection flags.
    pub fn mmap(&mut self, start: usize, len: usize, port: usize) -> isize {
        debug!("in memory set, mmap");
        let start_va = VirtAddr::from(start);
        let end_va = VirtAddr::from(start + len);
        let permission = MapPermission::from_port(port).with_user();

        debug!(
            "mmap: start_va: {:#x}, end_va: {:#x}, permission: {:?}",
            start,
            start + len,
            permission
        );
        if !self.all_invalid(start_va, end_va) {
            //debug!("mmap: invalid range");
            return -1;
        }
        debug!("to insert");
        self.insert_framed_area(start_va, end_va, permission, MapAreaType::Elf);
        //debug!("mmap succeed");
        assert!(self.all_valid(start_va, end_va));
        0
    }

    /// Unmap a memory area with the given start address and length.
    pub fn munmap(&mut self, start: usize, len: usize) -> isize {
        debug!("in memory set, munmap");
        let start_va = VirtAddr::from(start);
        let end_va = VirtAddr::from(start + len);
        debug!("munmap: start_va: {:#x}, end_va: {:#x}", start, start + len);
        if !self.all_valid(start_va, end_va) {
            return -1;
        }
        let area = self
            .areas
            .iter_mut()
            .find(|area| area.vpn_range.get_start() == start_va.floor())
            .unwrap();
        debug!("to unmap");
        area.unmap(&mut self.page_table);
        //self.areas.retain(|area| area.vpn_range.get_start() != start_va.floor());
        assert!(self.all_invalid(start_va, end_va));
        0
    }
}<|MERGE_RESOLUTION|>--- conflicted
+++ resolved
@@ -4,11 +4,13 @@
 use super::{PhysAddr, PhysPageNum, VirtAddr, VirtPageNum};
 use super::{StepByOne, VPNRange};
 use crate::config::{MEMORY_END, MMIO, PAGE_SIZE, TRAMPOLINE};
-use crate::mm::map_area::{MapArea, MapAreaType, MapPermission};
 #[cfg(target_arch = "riscv64")]
 use crate::mm::map_area::MapType;
+use crate::mm::map_area::{MapArea, MapAreaType, MapPermission};
 use crate::mm::page_fault_handler::{lazy_page_fault, mmap_read_page_fault, mmap_write_page_fault};
 //,USER_STACK_SIZE};
+#[cfg(target_arch = "loongarch64")]
+use crate::hal::{ebss, edata, ekernel, erodata, etext, sbss, sdata, srodata, stext};
 #[cfg(target_arch = "loongarch64")]
 use crate::hal::{ebss, edata, ekernel, erodata, etext, sbss, sdata, srodata, stext};
 #[cfg(target_arch = "riscv64")]
@@ -22,22 +24,13 @@
 use core::arch::asm;
 use core::error;
 use lazy_static::*;
+#[cfg(target_arch = "loongarch64")]
+use loongarch64::register::estat::*;
 #[cfg(target_arch = "riscv64")]
 use riscv::register::{
     satp,
     scause::{Exception, Trap},
 };
-<<<<<<< HEAD
-#[cfg(target_arch = "loongarch64")]
-use loongarch64::register::{
-    estat::*,
-};
-#[cfg(target_arch = "loongarch64")]
-use crate::hal::{stext, etext, srodata, erodata, sdata, edata, sbss, ebss, ekernel};
-#[cfg(target_arch = "riscv64")]
-use crate::hal::{stext, etext, srodata, erodata, sdata, edata, sbss_with_stack, ebss, ekernel, strampoline};
-=======
->>>>>>> 15223f6e
 
 #[cfg(target_arch = "riscv64")]
 // 内核地址空间的构建只在 RV 中才需要，因为在 LA 下映射窗口已经完成了 RV 中恒等映射相同功能的操作
@@ -425,17 +418,17 @@
             {
                 use loongarch64::register::estat;
                 let cause = estat::read().cause();
-                
+
                 // 使用 FetchPageFault 代替 InstructionPageFault
                 match cause {
-                    Trap::Exception(Exception::LoadPageFault) |
-                    Trap::Exception(Exception::FetchPageFault) => {
+                    Trap::Exception(Exception::LoadPageFault)
+                    | Trap::Exception(Exception::FetchPageFault) => {
                         mmap_read_page_fault(vpn.into(), &mut self.page_table, area);
                     }
                     _ => {
                         mmap_write_page_fault(vpn.into(), &mut self.page_table, area);
+                    }
                 }
-    }
             }
             return true;
         }
