//! Implementation of [`MapArea`] and [`MemorySet`].
use super::{frame_alloc, FrameTracker};
use super::{PTEFlags, PageTable, PageTableEntry};
use super::{PhysAddr, PhysPageNum, VirtAddr, VirtPageNum};
use super::{StepByOne, VPNRange};
use crate::config::{
    MEMORY_END, MMAP_TOP, MMIO, PAGE_SIZE, TRAMPOLINE, USER_HEAP_BOTTOM, USER_HEAP_SIZE,
};
use crate::fs::{root_inode, File, OSInode, OpenFlags, SEEK_CUR, SEEK_SET};
use crate::mm::group::GROUP_SHARE;
#[cfg(target_arch = "riscv64")]
use crate::mm::map_area::MapType;
use crate::mm::map_area::{MapArea, MapAreaType, MapPermission};
use crate::mm::page_fault_handler::{
    cow_page_fault, lazy_page_fault, mmap_read_page_fault, mmap_write_page_fault,
};
//,USER_STACK_SIZE};
#[cfg(target_arch = "loongarch64")]
use crate::hal::{ebss, edata, ekernel, erodata, etext, sbss, sdata, srodata, stext};
#[cfg(target_arch = "riscv64")]
use crate::hal::{
    ebss, edata, ekernel, erodata, etext, sbss_with_stack, sdata, srodata, stext, strampoline,
};
use crate::mm::page_table::flush_tlb;
use crate::mm::{safe_translated_byte_buffer, translated_byte_buffer, UserBuffer};
use crate::sync::UPSafeCell;
use crate::syscall::MmapFlags;
use crate::task::{current_process, Aux, AuxType};
use crate::utils::SysErrNo;
use alloc::collections::BTreeMap;
use alloc::sync::Arc;
use alloc::vec::Vec;
use core::arch::asm;
use core::error;
use lazy_static::*;
#[cfg(target_arch = "loongarch64")]
use loongarch64::register::estat::*;
#[cfg(target_arch = "riscv64")]
use riscv::register::{
    satp,
    scause::{Exception, Trap},
};
use xmas_elf::ElfFile;

#[cfg(target_arch = "riscv64")]
// 内核地址空间的构建只在 RV 中才需要，因为在 LA 下映射窗口已经完成了 RV 中恒等映射相同功能的操作
lazy_static! {
    /// The kernel's initial memory mapping(kernel address space)
    pub static ref KERNEL_SPACE: Arc<UPSafeCell<MemorySet>> =
        Arc::new(unsafe { UPSafeCell::new(MemorySet::new_kernel()) });
}

#[cfg(target_arch = "riscv64")]
/// the kernel token
pub fn kernel_token() -> usize {
    KERNEL_SPACE.exclusive_access().token()
}

pub struct MemorySet {
    /// inner data
    pub inner: UPSafeCell<MemorySetInner>,
}

impl MemorySet {
    pub fn new(memory_set: MemorySetInner) -> Self {
        unsafe {
            Self {
                inner: UPSafeCell::new(memory_set),
            }
        }
    }
    pub fn get_mut(&self) -> &mut MemorySetInner {
        self.inner.get_unchecked_mut()
    }
    pub fn get_ref(&self) -> &MemorySetInner {
        self.inner.get_unchecked_ref()
    }
    // 对MemorySetInner封装
    #[inline(always)]
    pub fn token(&self) -> usize {
        self.inner.get_unchecked_mut().token()
    }
    #[inline(always)]
    pub fn insert_framed_area(
        &self,
        start_va: VirtAddr,
        end_va: VirtAddr,
        permission: MapPermission,
        area_type: MapAreaType,
    ) {
        self.inner
            .get_unchecked_mut()
            .insert_framed_area(start_va, end_va, permission, area_type);
    }
    #[inline(always)]
    pub fn remove_area_with_start_vpn(&self, start_vpn: VirtPageNum) {
        self.inner
            .get_unchecked_mut()
            .remove_area_with_start_vpn(start_vpn);
    }
    #[inline(always)]
    pub fn push(&self, map_area: MapArea, data: Option<&[u8]>) {
        self.inner.get_unchecked_mut().push(map_area, data);
    }
    #[cfg(target_arch = "riscv64")]
    #[inline(always)]
    pub fn map_trampoline(&self) {
        self.inner.get_unchecked_mut().map_trampoline();
    }
    #[cfg(target_arch = "riscv64")]
    #[inline(always)]
    pub fn new_kernel() -> Self {
        Self::new(MemorySetInner::new_kernel())
    }
    #[inline(always)]
    pub fn from_elf(elf_data: &[u8], heap_id: usize) -> (Self, usize, usize, Vec<Aux>) {
        let (memory_set, user_heap_bottom, entry_point, auxv) =
            MemorySetInner::from_elf(elf_data, heap_id);
        (Self::new(memory_set), user_heap_bottom, entry_point, auxv)
    }
    #[inline(always)]
    pub fn from_existed_user(user_space: &MemorySet) -> Self {
        Self::new(MemorySetInner::from_existed_user(
            user_space.inner.get_unchecked_mut(),
        ))
    }
    #[cfg(target_arch = "riscv64")]
    #[inline(always)]
    pub fn activate(&self) {
        self.inner.get_unchecked_ref().activate();
    }
    #[inline(always)]
    pub fn translate(&self, vpn: VirtPageNum) -> Option<PageTableEntry> {
        self.inner.get_unchecked_ref().translate(vpn)
    }
    #[inline(always)]
    pub fn recycle_data_pages(&self) {
        self.inner.get_unchecked_mut().recycle_data_pages();
    }
    #[inline(always)]
    pub fn shrink_to(&self, start: VirtAddr, new_end: VirtAddr) -> bool {
        self.inner.get_unchecked_mut().shrink_to(start, new_end)
    }
    #[inline(always)]
    pub fn append_to(&self, start: VirtAddr, new_end: VirtAddr) -> bool {
        self.inner.get_unchecked_mut().append_to(start, new_end)
    }
    #[inline(always)]
    pub fn lazy_page_fault(&self, vpn: VirtPageNum, scause: Trap) -> bool {
        self.inner.get_unchecked_mut().lazy_page_fault(vpn, scause)
    }
    #[inline(always)]
    pub fn all_valid(&self, start: VirtAddr, end: VirtAddr) -> bool {
        self.inner.get_unchecked_mut().all_valid(start, end)
    }
    #[inline(always)]
    pub fn all_invalid(&self, start: VirtAddr, end: VirtAddr) -> bool {
        self.inner.get_unchecked_mut().all_invalid(start, end)
    }
    #[inline(always)]
    pub fn insert_framed_area_with_hint(
        &self,
        hint: usize,
        size: usize,
        map_perm: MapPermission,
        area_type: MapAreaType,
    ) -> (usize, usize) {
        self.get_mut()
            .insert_framed_area_with_hint(hint, size, map_perm, area_type)
    }
    #[inline(always)]
    pub fn mmap(
        &self,
        start: usize,
        len: usize,
        port: MapPermission,
        flags: MmapFlags,
        fd: Option<Arc<OSInode>>,
        off: usize,
    ) -> usize {
        self.inner
            .get_unchecked_mut()
            .mmap(start, len, port, flags, fd, off)
    }
    #[inline(always)]
    pub fn munmap(&self, addr: usize, len: usize) -> isize {
        self.inner.get_unchecked_mut().munmap(addr, len)
    }
    #[inline(always)]
    pub fn cow_page_fault(&self, vpn: VirtPageNum, scause: Trap) -> bool {
        self.inner.get_unchecked_mut().cow_page_fault(vpn, scause)
    }
    #[inline(always)]
    pub fn mprotect(
        &mut self,
        start_vpn: VirtPageNum,
        end_vpn: VirtPageNum,
        map_perm: MapPermission,
    ) {
        self.inner
            .get_unchecked_mut()
            .mprotect(start_vpn, end_vpn, map_perm);
    }
}

/// address space
pub struct MemorySetInner {
    /// page table
    pub page_table: PageTable,
    /// areas
    pub areas: Vec<MapArea>,
}

impl MemorySetInner {
    /// Create a new empty `MemorySet`.
    pub fn new_bare() -> Self {
        Self {
            page_table: PageTable::new(),
            areas: Vec::new(),
        }
    }
    /// Get he page table token
    pub fn token(&self) -> usize {
        self.page_table.token()
    }

    pub fn insert_framed_area_with_hint(
        &mut self,
        hint: usize,
        size: usize,
        map_perm: MapPermission,
        area_type: MapAreaType,
    ) -> (usize, usize) {
        let start_va = self.find_insert_addr(hint, size);
        let end_va = start_va + size;
        self.insert_framed_area(
            VirtAddr::from(start_va),
            VirtAddr::from(end_va),
            map_perm,
            area_type,
        );
        (start_va, end_va)
    }

    /// Assume that no conflicts.
    pub fn insert_framed_area(
        &mut self,
        start_va: VirtAddr,
        end_va: VirtAddr,
        permission: MapPermission,
        area_type: MapAreaType,
    ) {
        #[cfg(target_arch = "riscv64")]
        self.push(
            MapArea::new(start_va, end_va, MapType::Framed, permission, area_type),
            None,
        );
        #[cfg(target_arch = "loongarch64")]
        self.push(MapArea::new(start_va, end_va, permission, area_type), None);
    }
    pub fn remove_area_with_start_vpn(&mut self, start_vpn: VirtPageNum) {
        if let Some((idx, area)) = self
            .areas
            .iter_mut()
            .enumerate()
            .find(|(_, area)| area.vpn_range.get_start() == start_vpn)
        {
            area.unmap(&mut self.page_table);
            self.areas.remove(idx);
            #[cfg(target_arch = "riscv64")]
            unsafe {
                asm!("sfence.vma");
            }
        }
    }

    /// Add a new MapArea into this MemorySet.
    /// Assuming that there are no conflicts in the virtual address
    /// space.
    fn push(&mut self, mut map_area: MapArea, data: Option<&[u8]>) {
        // debug!(
        //     "in mem set inner push, the map area is, start : {}, end :{}",
        //     map_area.vpn_range.get_start().0,
        //     map_area.vpn_range.get_end().0
        // );
        map_area.map(&mut self.page_table);
        if let Some(data) = data {
            map_area.copy_data(&mut self.page_table, data);
        }
        self.areas.push(map_area);
    }
    pub fn push_lazily(&mut self, map_area: MapArea) {
        self.areas.push(map_area);
    }
    #[cfg(target_arch = "riscv64")]
    /// Mention that trampoline is not collected by areas.
    fn map_trampoline(&mut self) {
        self.page_table.map(
            VirtAddr::from(TRAMPOLINE).into(),
            PhysAddr::from(strampoline as usize).into(),
            PTEFlags::R | PTEFlags::X,
        );
    }

    #[cfg(target_arch = "riscv64")]
    /// Without kernel stacks.
    pub fn new_kernel() -> Self {
        use core::iter::Map;

        use crate::mm::map_area::MapAreaType;

        let mut memory_set = Self::new_bare();
        // map trampoline
        memory_set.map_trampoline();
        // map kernel sections
        info!(".text [{:#x}, {:#x})", stext as usize, etext as usize);
        info!(".rodata [{:#x}, {:#x})", srodata as usize, erodata as usize);
        info!(".data [{:#x}, {:#x})", sdata as usize, edata as usize);
        info!(
            ".bss [{:#x}, {:#x})",
            sbss_with_stack as usize, ebss as usize
        );
        info!("mapping .text section");
        memory_set.push(
            MapArea::new(
                (stext as usize).into(),
                (etext as usize).into(),
                MapType::Identical,
                MapPermission::R | MapPermission::X,
                MapAreaType::Elf,
            ),
            None,
        );
        info!("mapping .rodata section");
        memory_set.push(
            MapArea::new(
                (srodata as usize).into(),
                (erodata as usize).into(),
                MapType::Identical,
                MapPermission::R,
                MapAreaType::Elf,
            ),
            None,
        );
        info!("mapping .data section");
        memory_set.push(
            MapArea::new(
                (sdata as usize).into(),
                (edata as usize).into(),
                MapType::Identical,
                MapPermission::R | MapPermission::W,
                MapAreaType::Elf,
            ),
            None,
        );
        info!("mapping .bss section");
        memory_set.push(
            MapArea::new(
                (sbss_with_stack as usize).into(),
                (ebss as usize).into(),
                MapType::Identical,
                MapPermission::R | MapPermission::W,
                MapAreaType::Elf,
            ),
            None,
        );
        info!("mapping physical memory");
        memory_set.push(
            MapArea::new(
                (ekernel as usize).into(),
                MEMORY_END.into(),
                MapType::Identical,
                MapPermission::R | MapPermission::W,
                MapAreaType::Physical,
            ),
            None,
        );
        info!("mapping memory-mapped registers");
        for pair in MMIO {
            use crate::mm::map_area::MapAreaType;

            memory_set.push(
                MapArea::new(
                    (*pair).0.into(),
                    ((*pair).0 + (*pair).1).into(),
                    MapType::Identical,
                    MapPermission::R | MapPermission::W,
                    MapAreaType::MMIO,
                ),
                None,
            );
        }
        memory_set
    }

    /// Include sections in elf and trampoline and TrapContext and user stack,
    /// also returns user_sp_base and entry point.
    pub fn from_elf(elf_data: &[u8], heap_id: usize) -> (Self, usize, usize, Vec<Aux>) {
        let mut memory_set = Self::new_bare();
        let mut auxv = Vec::new();
        #[cfg(target_arch = "riscv64")]
        // map trampoline
        memory_set.map_trampoline();
        // map program headers of elf, with U flag
        let elf = xmas_elf::ElfFile::new(elf_data).unwrap();
        let elf_header = elf.header;
        let _magic = elf_header.pt1.magic;
        //assert_eq!(magic, [0x7f, 0x45, 0x4c, 0x46], "invalid elf!");
        let ph_count = elf_header.pt2.ph_count();
        let mut max_end_vpn = VirtPageNum(0);

        auxv.push(Aux::new(
            AuxType::PHENT,
            elf.header.pt2.ph_entry_size() as usize,
        )); // ELF64 header 64bytes
        auxv.push(Aux::new(AuxType::PHNUM, ph_count as usize));
        auxv.push(Aux::new(AuxType::PAGESZ, PAGE_SIZE as usize));
        // // 设置动态链接
        // if let Some(interp_entry_point) = memory_set.load_dl_interp_if_needed(&elf) {
        //     auxv.push(Aux::new(AuxType::BASE, DL_INTERP_OFFSET));
        //     entry_point = interp_entry_point;
        // } else {
        auxv.push(Aux::new(AuxType::BASE, 0));
        //}
        auxv.push(Aux::new(AuxType::FLAGS, 0 as usize));
        auxv.push(Aux::new(
            AuxType::ENTRY,
            elf.header.pt2.entry_point() as usize,
        ));
        auxv.push(Aux::new(AuxType::UID, 0 as usize));
        auxv.push(Aux::new(AuxType::EUID, 0 as usize));
        auxv.push(Aux::new(AuxType::GID, 0 as usize));
        auxv.push(Aux::new(AuxType::EGID, 0 as usize));
        auxv.push(Aux::new(AuxType::PLATFORM, 0 as usize));
        auxv.push(Aux::new(AuxType::HWCAP, 0 as usize));
        auxv.push(Aux::new(AuxType::CLKTCK, 100 as usize));
        auxv.push(Aux::new(AuxType::SECURE, 0 as usize));
        auxv.push(Aux::new(AuxType::NOTELF, 0x112d as usize));

        // let mut head_va = 0;
        // let mut has_found_header_va = false;

        // debug!("elf program header count: {}", ph_count);
        // for i in 0..ph_count {
        //     let ph = elf.program_header(i).unwrap();
        //     if ph.get_type().unwrap() == xmas_elf::program::Type::Load {
        //         let start_va: VirtAddr = (ph.virtual_addr() as usize).into();
        //         let end_va: VirtAddr = ((ph.virtual_addr() + ph.mem_size()) as usize).into();
        //         debug!("start_va {:x} end_va {:x}", start_va.0, end_va.0);
        //         if !has_found_header_va {
        //             head_va = start_va.0;
        //             has_found_header_va = true;
        //         }
        //         #[cfg(target_arch = "riscv64")]
        //         let mut map_perm = MapPermission::U;
        //         #[cfg(target_arch = "loongarch64")]
        //         let mut map_perm = MapPermission::default();

        //         let ph_flags = ph.flags();
        //         #[cfg(target_arch = "riscv64")]
        //         {
        //             if ph_flags.is_read() {
        //                 map_perm |= MapPermission::R;
        //             }
        //             if ph_flags.is_write() {
        //                 map_perm |= MapPermission::W;
        //             }
        //             if ph_flags.is_execute() {
        //                 map_perm |= MapPermission::X;
        //             }
        //         }
        //         #[cfg(target_arch = "loongarch64")]
        //         {
        //             if !ph_flags.is_read() {
        //                 map_perm |= MapPermission::NR;
        //             }
        //             if ph_flags.is_write() {
        //                 map_perm |= MapPermission::W;
        //             }
        //             if !ph_flags.is_execute() {
        //                 map_perm |= MapPermission::NX;
        //             }
        //         }
        //         debug!(
        //             "start_va: {:?}, end_va: {:?}, map_perm: {:?}",
        //             start_va, end_va, map_perm
        //         );
        //         #[cfg(target_arch = "riscv64")]
        //         let map_area = MapArea::new(
        //             start_va,
        //             end_va,
        //             MapType::Framed,
        //             map_perm,
        //             MapAreaType::Elf,
        //         );
        //         #[cfg(target_arch = "loongarch64")]
        //         let map_area = MapArea::new(start_va, end_va, map_perm, MapAreaType::Elf);

        // A optimization for mapping data, keep aligned
        // if start_va.page_offset() == 0 {
        //     debug!("page offset == 0");
        //     memory_set.push(
        //         map_area,
        //         Some(
        //             &elf.input
        //                 [ph.offset() as usize..(ph.offset() + ph.file_size()) as usize],
        //         ),
        //     );
        // } else {
        //     debug!("page offset != 0");
        //     //error!("start_va page offset is not zero, start_va: {:?}", start_va);
        //     let data_len = start_va.page_offset() + ph.file_size() as usize;
        //     let mut data: Vec<u8> = Vec::with_capacity(data_len);
        //     data.resize(data_len, 0);
        //     data[start_va.page_offset()..].copy_from_slice(
        //         &elf.input[ph.offset() as usize..(ph.offset() + ph.file_size()) as usize],
        //     );
        //     debug!("to mem set push");
        //     memory_set.push(map_area, Some(data.as_slice()));
        // }
        //}
        //}

        //     let data_offset = start_va.0 - start_va.floor().0 * PAGE_SIZE;
        //     max_end_vpn = map_area.vpn_range.get_end();
        //     debug!("before page offset, max end vpn is : {}", max_end_vpn.0);
        //     memory_set.push_with_offset(
        //         map_area,
        //         data_offset,
        //         Some(&elf.input[ph.offset() as usize..(ph.offset() + ph.file_size()) as usize]),
        //     );
        // auxv.push(Aux {
        //     aux_type: AuxType::PHDR,
        //     value: head_va + elf.header.pt2.ph_offset() as usize,
        // });
        // // map user stack with U flags
        // let max_end_va: VirtAddr = max_end_vpn.into();
        // let mut user_heap_bottom: usize = USER_HEAP_BOTTOM + heap_id * USER_HEAP_SIZE;

        // // guard page
        // user_heap_bottom += PAGE_SIZE;
        // info!(
        //     "user heap bottom: {:#x}, {}",
        //     user_heap_bottom, user_heap_bottom
        // );
        // let user_heap_top: usize = user_heap_bottom;
        // memory_set.insert_framed_area(
        //     user_heap_bottom.into(),
        //     user_heap_top.into(),
        //     MapPermission::R | MapPermission::W | MapPermission::U,
        //     MapAreaType::Brk,
        // );
        // // 返回 address空间,用户栈顶,入口地址
        // (
        //     memory_set,
        //     user_heap_bottom,
        //     elf.header.pt2.entry_point() as usize,
        //     auxv,
        // )
        // Get ph_head addr for auxv
        let (max_end_vpn, head_va) = memory_set.map_elf(&elf, VirtAddr(0));
        auxv.push(Aux {
            aux_type: AuxType::PHDR,
            value: head_va.0 + elf.header.pt2.ph_offset() as usize,
        });
        // map user stack with U flags
        let max_end_va: VirtAddr = max_end_vpn.into();
        let mut user_heap_bottom: usize = USER_HEAP_BOTTOM + heap_id * USER_HEAP_SIZE;

        // guard page
        user_heap_bottom += PAGE_SIZE;
        info!(
            "user heap bottom: {:#x}, {}",
            user_heap_bottom, user_heap_bottom
        );
        let user_heap_top: usize = user_heap_bottom;
        #[cfg(target_arch = "riscv64")]
        let perm = MapPermission::R | MapPermission::W | MapPermission::U;
        #[cfg(target_arch = "loongarch64")]
        let perm = MapPermission::W | MapPermission::PLVL;
        memory_set.insert_framed_area(
            user_heap_bottom.into(),
            user_heap_top.into(),
            perm,
            MapAreaType::Brk,
        );
        // 返回 address空间,用户栈顶,入口地址
        (
            memory_set,
            user_heap_bottom,
            elf.header.pt2.entry_point() as usize,
            auxv,
        )
    }
    fn map_elf(&mut self, elf: &ElfFile, offset: VirtAddr) -> (VirtPageNum, VirtAddr) {
        let elf_header = elf.header;
        let ph_count = elf_header.pt2.ph_count();

        let mut max_end_vpn = offset.floor();
        let mut head_va = 0;
        let mut has_found_header_va = false;

        debug!("elf program header count: {}", ph_count);
        for i in 0..ph_count {
            let ph = elf.program_header(i).unwrap();
            if ph.get_type().unwrap() == xmas_elf::program::Type::Load {
                let start_va: VirtAddr = (ph.virtual_addr() as usize).into();
                let end_va: VirtAddr = ((ph.virtual_addr() + ph.mem_size()) as usize).into();
                debug!("start_va {:x} end_va {:x}", start_va.0, end_va.0);
                if !has_found_header_va {
                    head_va = start_va.0;
                    has_found_header_va = true;
                }
                #[cfg(target_arch = "riscv64")]
                let mut map_perm = MapPermission::U;
                #[cfg(target_arch = "loongarch64")]
                let mut map_perm = MapPermission::PLVL;
                let ph_flags = ph.flags();
                #[cfg(target_arch = "riscv64")]
                {
                    if ph_flags.is_read() {
                        map_perm |= MapPermission::R;
                    }
                    if ph_flags.is_write() {
                        map_perm |= MapPermission::W;
                    }
                    if ph_flags.is_execute() {
                        map_perm |= MapPermission::X;
                    }
                }
                #[cfg(target_arch = "loongarch64")]
                {
                    if !ph_flags.is_read() {
                        map_perm |= MapPermission::NR;
                    }
                    if ph_flags.is_write() {
                        map_perm |= MapPermission::W;
                    }
                    if !ph_flags.is_execute() {
                        map_perm |= MapPermission::NX;
                    }
                }
                #[cfg(target_arch = "riscv64")]
                let map_area = MapArea::new(
                    start_va, 
                    end_va, 
                    MapType::Framed,
                    map_perm, 
                    MapAreaType::Elf);
                #[cfg(target_arch = "loongarch64")]
                let map_area = MapArea::new(start_va, end_va, map_perm, MapAreaType::Elf);

                max_end_vpn = map_area.vpn_range.get_end();
                debug!("before page offset, max end vpn is : {}", max_end_vpn.0);
                // A optimization for mapping data, keep aligned
                if start_va.page_offset() == 0 {
                    debug!("page offset == 0");
                    self.push(
                        map_area,
                        Some(
                            &elf.input
                                [ph.offset() as usize..(ph.offset() + ph.file_size()) as usize],
                        ),
                    );
                } else {
                    debug!("page offset != 0");
                    //error!("start_va page offset is not zero, start_va: {:?}", start_va);
                    let data_len = start_va.page_offset() + ph.file_size() as usize;
                    let mut data: Vec<u8> = Vec::with_capacity(data_len);
                    data.resize(data_len, 0);
                    data[start_va.page_offset()..].copy_from_slice(
                        &elf.input[ph.offset() as usize..(ph.offset() + ph.file_size()) as usize],
                    );
                    debug!("to mem set push");
                    self.push(map_area, Some(data.as_slice()));
                }
            }
        }
<<<<<<< HEAD
        (max_end_vpn, head_va.into())
=======

        auxv.push(Aux {
            aux_type: AuxType::PHDR,
            value: head_va + elf.header.pt2.ph_offset() as usize,
        });
        // map user stack with U flags
        let max_end_va: VirtAddr = max_end_vpn.into();
        let mut user_heap_bottom: usize = USER_HEAP_BOTTOM + heap_id * USER_HEAP_SIZE;

        // guard page
        user_heap_bottom += PAGE_SIZE;
        info!(
            "user heap bottom: {:#x}, {}",
            user_heap_bottom, user_heap_bottom
        );
        let user_heap_top: usize = user_heap_bottom;
        #[cfg(target_arch = "riscv64")]
        let prem = MapPermission::R | MapPermission::W | MapPermission::U;
        #[cfg(target_arch = "loongarch64")]
        let perm = MapPermission::W | MapPermission::PLVL | MapPermission::PLVH;
        memory_set.insert_framed_area(
            user_heap_bottom.into(),
            user_heap_top.into(),
            perm,
            MapAreaType::Brk,
        );
        // 返回 address空间,用户栈顶,入口地址
        (
            memory_set,
            user_heap_bottom,
            elf.header.pt2.entry_point() as usize,
            auxv,
        )
>>>>>>> b028ab50
    }
    /// Create a new address space by copy code&data from a exited process's address space.
    pub fn from_existed_user(user_space: &Self) -> Self {
        let mut memory_set = Self::new_bare();
        #[cfg(target_arch = "riscv64")]
        // map trampoline
        memory_set.map_trampoline();
        // copy data sections/trap_context/user_stack
        for area in user_space.areas.iter() {
            let new_area = MapArea::from_another(area);
            memory_set.push(new_area, None);
            // copy data from another space
            for vpn in area.vpn_range {
                let src_ppn = user_space.translate(vpn).unwrap().ppn();
                let dst_ppn = memory_set.translate(vpn).unwrap().ppn();
                dst_ppn
                    .get_bytes_array()
                    .copy_from_slice(src_ppn.get_bytes_array());
            }
        }
        memory_set
    }
    #[cfg(target_arch = "riscv64")]
    /// Change page table by writing satp CSR Register.
    pub fn activate(&self) {
        let satp = self.page_table.token();
        unsafe {
            satp::write(satp);
            asm!("sfence.vma");
        }
    }
    /// Translate a virtual page number to a page table entry
    pub fn translate(&self, vpn: VirtPageNum) -> Option<PageTableEntry> {
        self.page_table.translate(vpn)
    }

    ///Remove all `MapArea`
    pub fn recycle_data_pages(&mut self) {
        //*self = Self::new_bare();
        self.areas.clear();
    }

    /// shrink the area to new_end
    /// Used in TaskUserRes, RV
    pub fn shrink_to(&mut self, start: VirtAddr, new_end: VirtAddr) -> bool {
        if let Some(area) = self
            .areas
            .iter_mut()
            .find(|area| area.vpn_range.get_start() == start.floor())
        {
            area.shrink_to(&mut self.page_table, new_end.ceil());
            true
        } else {
            false
        }
    }

    /// append the area to new_end
    /// Used in TaskUserRes, RV
    pub fn append_to(&mut self, start: VirtAddr, new_end: VirtAddr) -> bool {
        debug!(
            "in memory set to append,start = {},start floor = {}",
            start.0,
            start.floor().0
        );
        if let Some(area) = self
            .areas
            .iter_mut()
            .find(|area| area.vpn_range.get_start() == start.floor())
        {
            //debug!("to append page table");
            area.append_to(&mut self.page_table, new_end.ceil());
            true
        } else {
            false
        }
    }
    pub fn lazy_page_fault(&mut self, vpn: VirtPageNum, scause: Trap) -> bool {
        let pte = self.page_table.translate(vpn);
        //debug!("vpn={:#X},enter lazy", vpn.0);
        if pte.is_some() && pte.unwrap().is_valid() {
            return false;
        }
        //println!("vpn={:#X},enter lazy2", vpn.0);
        //mmap
        if let Some(area) = self
            .areas
            .iter_mut()
            .filter(|area| area.area_type == MapAreaType::Mmap)
            .find(|area| {
                let (start, end) = area.vpn_range.range();
                start <= vpn && vpn < end
            })
        {
            // println!("vpn={:#X},enter lazy3", vpn.0);
            #[cfg(target_arch = "riscv64")]
            if scause == Trap::Exception(Exception::LoadPageFault)
                || scause == Trap::Exception(Exception::InstructionPageFault)
            {
                mmap_read_page_fault(vpn.into(), &mut self.page_table, area);
            } else {
                mmap_write_page_fault(vpn.into(), &mut self.page_table, area);
            }
            #[cfg(target_arch = "loongarch64")]
            {
                use loongarch64::register::estat;
                let cause = estat::read().cause();

                // 使用 FetchPageFault 代替 InstructionPageFault
                match cause {
                    Trap::Exception(Exception::LoadPageFault)
                    | Trap::Exception(Exception::FetchPageFault) => {
                        mmap_read_page_fault(vpn.into(), &mut self.page_table, area);
                    }
                    _ => {
                        mmap_write_page_fault(vpn.into(), &mut self.page_table, area);
                    }
                }
                flush_tlb();
            }
            return true;
        }
        //brk or stack
        if let Some(area) = self
            .areas
            .iter_mut()
            .filter(|area| {
                area.area_type == MapAreaType::Brk || area.area_type == MapAreaType::Stack
            })
            .find(|area| {
                let (start, end) = area.vpn_range.range();
                start <= vpn && vpn < end
            })
        {
            //println!("vpn={:#X},enter lazy4", vpn.0);
            lazy_page_fault(vpn.into(), &mut self.page_table, area);
            return true;
        }
        false
    }
    // #[inline(always)] for multiThread, use lazy_page_fault simply
    // pub fn lazy_page_fault(&self, vpn: VirtPageNum, scause: Trap) -> bool {
    //     self.inner.get_unchecked_mut().lazy_page_fault(vpn, scause)
    // }
}

/// remap test in kernel space
/// Used? in RV64
#[cfg(target_arch = "riscv64")]
#[allow(unused)]
pub fn remap_test() {
    let space = KERNEL_SPACE.exclusive_access();
    let mut kernel_space = space.inner.exclusive_access();
    let mid_text: VirtAddr = ((stext as usize + etext as usize) / 2).into();
    let mid_rodata: VirtAddr = ((srodata as usize + erodata as usize) / 2).into();
    let mid_data: VirtAddr = ((sdata as usize + edata as usize) / 2).into();
    assert!(!kernel_space
        .page_table
        .translate(mid_text.floor())
        .unwrap()
        .writable(),);
    assert!(!kernel_space
        .page_table
        .translate(mid_rodata.floor())
        .unwrap()
        .writable(),);
    assert!(!kernel_space
        .page_table
        .translate(mid_data.floor())
        .unwrap()
        .executable(),);
    use crate::println;
    println!("remap_test passed!");
}

// RV passed, compatible with LA
impl MemorySetInner {
    /// Check if all pages in the range are mapped.
    fn all_valid(&self, start: VirtAddr, end: VirtAddr) -> bool {
        let start_vpn = start.floor();
        let end_vpn = end.ceil();
        VPNRange::new(start_vpn, end_vpn)
            .into_iter()
            .all(|vpn| self.translate(vpn).map_or(false, |pte| pte.is_valid()))
    }

    /// Check if all pages in the range are unmapped.
    fn all_invalid(&self, start: VirtAddr, end: VirtAddr) -> bool {
        let start_vpn = start.floor();
        let end_vpn = end.ceil();
        VPNRange::new(start_vpn, end_vpn)
            .into_iter()
            .all(|vpn| self.translate(vpn).map_or(true, |pte| !pte.is_valid()))
    }

    /// Create a new memory area with the given start address, length, and protection flags.
    pub fn mmap(
        &mut self,
        addr: usize,
        len: usize,
        map_perm: MapPermission,
        flags: MmapFlags,
        file: Option<Arc<OSInode>>,
        off: usize,
    ) -> usize {
        debug!("(MemorySetInner, mmap) addr:{:#x}, len:{}", addr, len);
        // 映射到固定地址
        // 如果已经映射的部分和需要固定映射的部分冲突,已经映射的部分将被拆分
        if flags.contains(MmapFlags::MAP_FIXED) {
            let start_vpn = VirtAddr::from(addr).floor();
            let end_vpn = VirtAddr::from(addr + len).ceil();
            let need_split = self.areas.iter().any(|area| {
                let (l, r) = area.vpn_range.range();
                if l <= start_vpn && end_vpn <= r {
                    !(l == start_vpn && r == end_vpn && map_perm == area.map_perm)
                } else {
                    false
                }
            });
            if need_split {
                self.mprotect(start_vpn, end_vpn, map_perm);
                for area in self.areas.iter_mut() {
                    let (start, end) = area.vpn_range.range();
                    if start == start_vpn && end == end_vpn {
                        area.mmap_file.offset = off;
                        area.mmap_file.file = file.clone();
                    }
                }
            } else {
                #[cfg(target_arch = "riscv64")]
                self.push_lazily(MapArea::new_mmap(
                    VirtAddr::from(addr),
                    VirtAddr::from(addr + len),
                    MapType::Framed,
                    map_perm,
                    MapAreaType::Mmap,
                    file.clone(),
                    off,
                    flags,
                ));
                #[cfg(target_arch = "loongarch64")]
                self.push_lazily(MapArea::new_mmap(
                    VirtAddr::from(addr),
                    VirtAddr::from(addr + len),
                    map_perm,
                    MapAreaType::Mmap,
                    file.clone(),
                    off,
                    flags,
                ));
            }
            return addr;
        }
        // 自行选择地址,计算已经使用的MMap地址
        let addr = self.find_insert_addr(MMAP_TOP, len);
        debug!(
            "(MemorySetInner, mmap) start_va:{:#x},end_va:{:#x}",
            VirtAddr::from(addr).0,
            VirtAddr::from(addr + len).0
        );
        let area_type = if flags.contains(MmapFlags::MAP_STACK) {
            MapAreaType::Stack
        } else {
            MapAreaType::Mmap
        };
        //self.insert_framed_area(VirtAddr::from(addr), VirtAddr::from(addr + len), map_perm, area_type);
        #[cfg(target_arch = "riscv64")]
        self.push_lazily(MapArea::new_mmap(
            VirtAddr::from(addr),
            VirtAddr::from(addr + len),
            MapType::Framed,
            map_perm,
            area_type,
            file,
            off,
            flags,
        ));
        #[cfg(target_arch = "loongarch64")]
        self.push_lazily(MapArea::new_mmap(
            VirtAddr::from(addr),
            VirtAddr::from(addr + len),
            map_perm,
            area_type,
            file,
            off,
            flags,
        ));
        addr
    }

    /// Unmap a memory area with the given start address and length.
    pub fn munmap(&mut self, addr: usize, len: usize) -> isize {
        debug!("in memory set, munmap");
        let start_vpn = VirtPageNum::from(VirtAddr::from(addr));
        let end_vpn = VirtPageNum::from(VirtAddr::from(addr + len));
        debug!(
            "[MemorySet] start_vpn:{:#x},end_vpn:{:#x}",
            start_vpn.0, end_vpn.0
        );
        while let Some((idx, area)) = self
            .areas
            .iter_mut()
            .enumerate()
            .filter(|(_, area)| area.area_type == MapAreaType::Mmap)
            .find(|(_, area)| {
                let (start, end) = area.vpn_range.range();
                start >= start_vpn && end <= end_vpn
            })
        {
            // 检查是否需要写回
            if area.mmap_flags.contains(MmapFlags::MAP_SHARED)
                && area.map_perm.contains(MapPermission::W)
            {
                let file = area.mmap_file.file.clone().unwrap();
                let found_res = root_inode().find(&file.inode.path(), OpenFlags::O_RDWR, 0);
                if found_res.clone().err() != Some(SysErrNo::ENOENT) {
                    // 相邻的页面一次写回
                    let mut wb_range: Vec<(VirtPageNum, VirtPageNum)> = Vec::new();
                    // debug!(
                    //     "when munmap {}, file {} has not been unlinked!",
                    //     idx,
                    //     file.inode.path()
                    // );
                    VPNRange::new(start_vpn, end_vpn)
                        .into_iter()
                        .for_each(|vpn| {
                            if area.data_frames.contains_key(&vpn) {
                                if wb_range.is_empty() {
                                    wb_range.push((vpn, VirtPageNum(vpn.0 + 1)));
                                } else {
                                    let end_range = wb_range.pop().unwrap();
                                    if end_range.1 == vpn {
                                        wb_range.push((end_range.0, VirtPageNum(vpn.0 + 1)));
                                    } else {
                                        wb_range.push(end_range);
                                        wb_range.push((vpn, VirtPageNum(vpn.0 + 1)));
                                    }
                                }
                            }
                        });
                    // 每次写回前要设置偏移量
                    let off = file.lseek(0, SEEK_CUR).unwrap();
                    wb_range.into_iter().for_each(|(start_vpn, end_vpn)| {
                        let start_addr: usize = VirtAddr::from(start_vpn).into();
                        let mapped_len: usize = (end_vpn.0 - start_vpn.0) * PAGE_SIZE;
                        // debug!(
                        //     "when munmap {}, file {} write back start_addr:{:#x},mapped_len:{}",
                        //     idx,
                        //     file.inode.path(),
                        //     start_addr,
                        //     mapped_len
                        // );
                        info!("start_addr:{:#x},mapped_len:{}", start_addr, mapped_len);

                        // let buf = UserBuffer::new_single(data_flow!({
                        //     core::slice::from_raw_parts_mut(start_addr as *mut u8, mapped_len)
                        // }));
                        let token = self.page_table.token();
                        let buffers =
                            translated_byte_buffer(token, start_addr as *const u8, mapped_len);
                        let buf = UserBuffer::new(buffers);

                        file.lseek((start_addr - addr) as isize, SEEK_SET);
                        debug!(
                            "when munmap {}, file {} write back buf:bbb",
                            idx,
                            file.inode.path(),
                        );
                        file.write(buf);
                    });
                    file.lseek(off as isize, SEEK_SET);
                } else {
                    debug!(
                        "when munmap {}, file {} has been unlinked before!",
                        idx,
                        file.inode.path()
                    );
                }
            }
            debug!(
                "[area vpn_range] start:{:#x},end:{:#x}",
                area.vpn_range.get_start().0,
                area.vpn_range.get_end().0
            );
            //取消映射
            for vpn in VPNRange::new(start_vpn, end_vpn) {
                area.unmap_one(&mut self.page_table, vpn);
            }
            let area_end_vpn = area.vpn_range.get_end();
            // debug!(
            //     "[MemorySet] end_vpn:{:#x},area_end_vpn:{:#x}",
            //     end_vpn.0, area_end_vpn.0
            // );
            // 是否回收,mprotect可能将mmap区域拆分成多个
            if area_end_vpn <= end_vpn {
                self.areas.remove(idx);
            } else {
                area.vpn_range = VPNRange::new(end_vpn, area_end_vpn);
            }
            flush_tlb();
        }
        0
    }
    pub fn mprotect(
        &mut self,
        start_vpn: VirtPageNum,
        end_vpn: VirtPageNum,
        map_perm: MapPermission,
    ) {
        //因修改而新增的Area
        debug!(
            "(MemorySetInner, mprotect) start_vpn:{:#x}, end_vpn:{:#x}, map_perm:{:?}",
            start_vpn.0, end_vpn.0, map_perm
        );
        let mut new_areas = Vec::new();
        for area in self.areas.iter_mut() {
            let (start, end) = area.vpn_range.range();
            //debug!("start is {:x}, end is {:x}", start.0, end.0);
            //debug!("start_vpn is {:x}, end_vpn is {:x}", start_vpn.0, end_vpn.0);
            if start >= start_vpn && end <= end_vpn {
                //修改整个area
                area.map_perm = map_perm;
                continue;
            } else if start < start_vpn && end > start_vpn && end <= end_vpn {
                //修改area后半部分
                let mut new_area = MapArea::from_another(area);
                new_area.map_perm = map_perm;
                new_area.vpn_range = VPNRange::new(start_vpn, end);
                area.vpn_range = VPNRange::new(start, start_vpn);
                GROUP_SHARE.lock().add_area(new_area.groupid);
                while !area.data_frames.is_empty() {
                    let page = area.data_frames.pop_last().unwrap();
                    new_area.data_frames.insert(page.0, page.1);
                    if page.0 == start_vpn {
                        break;
                    }
                }
                new_areas.push(new_area);
                continue;
            } else if start >= start_vpn && start < end_vpn && end > end_vpn {
                //修改area前半部分
                let mut new_area = MapArea::from_another(area);
                new_area.map_perm = map_perm;
                new_area.vpn_range = VPNRange::new(start, end_vpn);
                area.vpn_range = VPNRange::new(end_vpn, end);
                GROUP_SHARE.lock().add_area(new_area.groupid);
                while !area.data_frames.is_empty() {
                    let page = area.data_frames.pop_first().unwrap();
                    if page.0 >= end_vpn {
                        area.data_frames.insert(page.0, page.1);
                        break;
                    }
                    new_area.data_frames.insert(page.0, page.1);
                }

                new_areas.push(new_area);
                continue;
            } else if start < start_vpn && end > end_vpn {
                //修改area中间部分
                let mut front_area = MapArea::from_another(area);
                let mut back_area = MapArea::from_another(area);
                area.map_perm = map_perm;
                front_area.vpn_range = VPNRange::new(start, start_vpn);
                back_area.vpn_range = VPNRange::new(end_vpn, end);
                area.vpn_range = VPNRange::new(start_vpn, end_vpn);
                GROUP_SHARE.lock().add_area(front_area.groupid);
                GROUP_SHARE.lock().add_area(back_area.groupid);
                while !area.data_frames.is_empty() {
                    let page = area.data_frames.pop_first().unwrap();
                    if page.0 >= start_vpn {
                        area.data_frames.insert(page.0, page.1);
                        break;
                    }
                    front_area.data_frames.insert(page.0, page.1);
                }
                while !area.data_frames.is_empty() {
                    let page = area.data_frames.pop_last().unwrap();
                    if page.0 < end_vpn {
                        area.data_frames.insert(page.0, page.1);
                        break;
                    }
                    back_area.data_frames.insert(page.0, page.1);
                }

                new_areas.push(front_area);
                new_areas.push(back_area);
            }
            //剩下的情况无相交部分，无需修改
        }
        for area in new_areas {
            for (vpn, _) in area.data_frames.iter() {
                self.page_table
                    .set_map_flags((*vpn).into(), PTEFlags::from_bits(map_perm.bits()).unwrap())
            }
            self.areas.push(area);
        }
        flush_tlb();
    }
    pub fn find_insert_addr(&self, hint: usize, size: usize) -> usize {
        info!(
            "(MemorySetInner, find_insert_addr) hint = {:#x}, size = {}",
            hint, size
        );
<<<<<<< HEAD
        info!(
            "(MemorySetInner, find_insert_addr) hint = {:#x}, size = {}",
            hint, size
        );
=======
>>>>>>> b028ab50
        let end_vpn = VirtAddr::from(hint).floor();
        let start_vpn = VirtAddr::from(hint - size).floor();
        let start_va: VirtAddr = start_vpn.into();
        //for test let start_va: VirtAddr = (start_va.0 - PAGE_SIZE).into();
        info!(
            "(MemorySetInner, find_insert_addr) start_vpn = {:#x}, end_vpn = {:#x}, start_va = {:#x}",
            start_vpn.0, end_vpn.0, start_va.0
        );
        for area in self.areas.iter() {
            let (start, end) = area.vpn_range.range();
            if end_vpn > start && start_vpn < end {
                let new_hint = VirtAddr::from(start_vpn).0 - PAGE_SIZE;
                info!(
                    "find_insert_addr: hint = {:#x}, size = {}, new_hint = {:#x}",
                    hint, size, new_hint
                );
                return self.find_insert_addr(new_hint, size);
            }
        }
        VirtAddr::from(start_vpn).0

        // use crate::config::PAGE_SIZE_BITS;
        // // 确保地址按16KB对齐
        // let aligned_size = (size + PAGE_SIZE - 1) & !(PAGE_SIZE - 1);
        // let aligned_hint = hint & !(PAGE_SIZE - 1);

        // // 从高地址向低地址搜索
        // let mut candidate = aligned_hint - aligned_size;

        // info!(
        //     "find_insert_addr: hint={:#x}, size={}, aligned_size={}, candidate={:#x}",
        //     hint, size, aligned_size, candidate
        // );

        // 'search: loop {
        //     // 检查候选区域是否重叠
        //     let candidate_end = candidate + aligned_size;
        //     for area in self.areas.iter() {
        //         let (area_start, area_end) = area.vpn_range.range();
        //         let area_start_va = area_start.0 << PAGE_SIZE_BITS;
        //         let area_end_va = area_end.0 << PAGE_SIZE_BITS;

        //         if candidate_end > area_start_va && candidate < area_end_va {
        //             // 有重叠，向前移动一个完整区域
        //             candidate = candidate.checked_sub(PAGE_SIZE).unwrap_or(0);
        //             info!("Overlap found, new candidate={:#x}", candidate);
        //             continue 'search;
        //         }
        //     }

        //     // 检查对齐
        //     if candidate & (PAGE_SIZE - 1) != 0 {
        //         warn!("Unaligned candidate: {:#x}, aligning down", candidate);
        //         candidate = candidate & !(PAGE_SIZE - 1);
        //     }

        //     info!("Found valid address: {:#x}", candidate);
        //     return candidate;
        // }
    }
    pub fn cow_page_fault(&mut self, vpn: VirtPageNum, scause: Trap) -> bool {
        //info!("cow_page_fault: vpn = {:#x}", vpn.0);
        #[cfg(target_arch = "riscv64")]
        {
            if scause == Trap::Exception(Exception::LoadPageFault)
                || scause == Trap::Exception(Exception::InstructionPageFault)
            {
                return false;
            }
        }
        #[cfg(target_arch = "loongarch64")]
        {
            info!("cow_page_fault: scause = {:?}", scause);
            // match scause {
            //     Trap::Exception(Exception::FetchPageFault)
            //     | Trap::Exception(Exception::LoadPageFault)
            //     // load 和 fetch 都是读操作
            //     => {
            //         info!("cow_page_fault: LoadPageFault or FetchPageFault, return false");
            //         return false;

            //     }
            //     _ => {}
            // }
        }
        //找到触发cow的段
        if let Some(area) = self
            .areas
            .iter_mut()
            .filter(|area| {
                area.area_type == MapAreaType::Elf
                    || area.area_type == MapAreaType::Brk
                    || area.area_type == MapAreaType::Mmap
            })
            .find(|area| {
                let (start, end) = area.vpn_range.range();
                start <= vpn && vpn < end
            })
        {
            if let Some(pte) = self.page_table.translate(vpn) {
                if pte.is_cow() {
                    cow_page_fault(vpn.into(), &mut self.page_table, area);
                }
                return true;
            }
        }
        false
    }
}<|MERGE_RESOLUTION|>--- conflicted
+++ resolved
@@ -32,6 +32,8 @@
 use alloc::vec::Vec;
 use core::arch::asm;
 use core::error;
+#[cfg(target_arch = "loongarch64")]
+use core::iter::Map;
 use lazy_static::*;
 #[cfg(target_arch = "loongarch64")]
 use loongarch64::register::estat::*;
@@ -577,7 +579,7 @@
         #[cfg(target_arch = "riscv64")]
         let perm = MapPermission::R | MapPermission::W | MapPermission::U;
         #[cfg(target_arch = "loongarch64")]
-        let perm = MapPermission::W | MapPermission::PLVL;
+        let perm = MapPermission::W | MapPermission::PLVL | MapPermission::PLVH; // PLV3, user mode
         memory_set.insert_framed_area(
             user_heap_bottom.into(),
             user_heap_top.into(),
@@ -614,7 +616,7 @@
                 #[cfg(target_arch = "riscv64")]
                 let mut map_perm = MapPermission::U;
                 #[cfg(target_arch = "loongarch64")]
-                let mut map_perm = MapPermission::PLVL;
+                let mut map_perm = MapPermission::PLVL | MapPermission::PLVH; // PLV3, user mode
                 let ph_flags = ph.flags();
                 #[cfg(target_arch = "riscv64")]
                 {
@@ -676,43 +678,7 @@
                 }
             }
         }
-<<<<<<< HEAD
         (max_end_vpn, head_va.into())
-=======
-
-        auxv.push(Aux {
-            aux_type: AuxType::PHDR,
-            value: head_va + elf.header.pt2.ph_offset() as usize,
-        });
-        // map user stack with U flags
-        let max_end_va: VirtAddr = max_end_vpn.into();
-        let mut user_heap_bottom: usize = USER_HEAP_BOTTOM + heap_id * USER_HEAP_SIZE;
-
-        // guard page
-        user_heap_bottom += PAGE_SIZE;
-        info!(
-            "user heap bottom: {:#x}, {}",
-            user_heap_bottom, user_heap_bottom
-        );
-        let user_heap_top: usize = user_heap_bottom;
-        #[cfg(target_arch = "riscv64")]
-        let prem = MapPermission::R | MapPermission::W | MapPermission::U;
-        #[cfg(target_arch = "loongarch64")]
-        let perm = MapPermission::W | MapPermission::PLVL | MapPermission::PLVH;
-        memory_set.insert_framed_area(
-            user_heap_bottom.into(),
-            user_heap_top.into(),
-            perm,
-            MapAreaType::Brk,
-        );
-        // 返回 address空间,用户栈顶,入口地址
-        (
-            memory_set,
-            user_heap_bottom,
-            elf.header.pt2.entry_point() as usize,
-            auxv,
-        )
->>>>>>> b028ab50
     }
     /// Create a new address space by copy code&data from a exited process's address space.
     pub fn from_existed_user(user_space: &Self) -> Self {
@@ -1216,13 +1182,6 @@
             "(MemorySetInner, find_insert_addr) hint = {:#x}, size = {}",
             hint, size
         );
-<<<<<<< HEAD
-        info!(
-            "(MemorySetInner, find_insert_addr) hint = {:#x}, size = {}",
-            hint, size
-        );
-=======
->>>>>>> b028ab50
         let end_vpn = VirtAddr::from(hint).floor();
         let start_vpn = VirtAddr::from(hint - size).floor();
         let start_va: VirtAddr = start_vpn.into();
