use crate::{
    config::PAGE_SIZE,
    fs::OSInode,
    mm::{
        address::StepByOne, frame_alloc, group::GROUP_SHARE, FrameTracker, PTEFlags, PageTable,
        PhysAddr, PhysPageNum, VPNRange, VirtAddr, VirtPageNum,
    },
    syscall::MmapFlags,
};
use alloc::collections::BTreeMap;
use alloc::sync::Arc;

#[derive(Clone)]
pub struct MapArea {
    pub vpn_range: VPNRange,
    pub data_frames: BTreeMap<VirtPageNum, Arc<FrameTracker>>,
    #[cfg(target_arch = "riscv64")]
    pub map_type: MapType,
    pub map_perm: MapPermission,
    pub area_type: MapAreaType,
    pub mmap_file: MmapFile,
    pub mmap_flags: MmapFlags,
    pub groupid: usize,
}

impl Drop for MapArea {
    fn drop(&mut self) {
        GROUP_SHARE.lock().del_area(self.groupid);
    }
}

impl MapArea {
    pub fn new(
        start_va: VirtAddr,
        end_va: VirtAddr,
        #[cfg(target_arch = "riscv64")] map_type: MapType,
        map_perm: MapPermission,
        area_type: MapAreaType,
    ) -> Self {
        //info!("MapArea::new: {:#x} - {:#x}", start_va.0, end_va.0);
        let start_vpn: VirtPageNum = start_va.floor();
        let end_vpn: VirtPageNum = end_va.ceil();
        debug!(
            "MapArea::new start floor = {}, end ceil = {}",
            start_va.floor().0,
            end_va.ceil().0
        );
        Self {
            vpn_range: VPNRange::new(start_vpn, end_vpn),
            data_frames: BTreeMap::new(),
            #[cfg(target_arch = "riscv64")]
            map_type,
            map_perm,
            area_type,
            mmap_file: MmapFile::empty(),
            mmap_flags: MmapFlags::empty(),
            groupid: 0,
        }
    }
    pub fn from_another(another: &Self) -> Self {
        Self {
            vpn_range: VPNRange::new(another.vpn_range.get_start(), another.vpn_range.get_end()),
            data_frames: BTreeMap::new(),
            #[cfg(target_arch = "riscv64")]
            map_type: another.map_type,
            map_perm: another.map_perm,
            area_type: another.area_type,
            mmap_file: another.mmap_file.clone(),
            mmap_flags: another.mmap_flags,
            groupid: another.groupid,
        }
    }
    pub fn map_one(&mut self, page_table: &mut PageTable, vpn: VirtPageNum) {
        // only Framed type in LA64
        let ppn: PhysPageNum;
        #[cfg(target_arch = "riscv64")]
        match self.map_type {
            MapType::Identical => {
                ppn = PhysPageNum(vpn.0);
            }
            MapType::Framed => {
                let frame = frame_alloc().unwrap();
                ppn = frame.ppn;
                self.data_frames.insert(vpn, Arc::new(frame));
            }
        }
        #[cfg(target_arch = "loongarch64")]
        {
            let frame = frame_alloc().unwrap();
            ppn = frame.ppn;
            self.data_frames.insert(vpn, Arc::new(frame)); //虚拟页号与物理页帧的对应关系
        }
        let pte_flags = PTEFlags::from_bits(self.map_perm.bits).unwrap();
        //debug!("in map area, map one, to page table map");
        page_table.map(vpn, ppn, pte_flags);
    }
    pub fn unmap_one(&mut self, page_table: &mut PageTable, vpn: VirtPageNum) {
        #[cfg(target_arch = "riscv64")]
        if self.map_type == MapType::Framed {
            self.data_frames.remove(&vpn);
        }
        #[cfg(target_arch = "loongarch64")]
        {
            self.data_frames.remove(&vpn);
        }
        page_table.unmap(vpn);
    }
    pub fn map(&mut self, page_table: &mut PageTable) {
        for vpn in self.vpn_range {
            self.map_one(page_table, vpn);
        }
    }
    pub fn unmap(&mut self, page_table: &mut PageTable) {
        for vpn in self.vpn_range {
            self.unmap_one(page_table, vpn);
        }
    }
    /// Used in RV64
    pub fn shrink_to(&mut self, page_table: &mut PageTable, new_end: VirtPageNum) {
        for vpn in VPNRange::new(new_end, self.vpn_range.get_end()) {
            self.unmap_one(page_table, vpn)
        }
        self.vpn_range = VPNRange::new(self.vpn_range.get_start(), new_end);
    }
    /// Used in RV64
    pub fn append_to(&mut self, page_table: &mut PageTable, new_end: VirtPageNum) {
        debug!("in map area, append to, the new end is : {}", new_end.0);
        debug!(
            "in map area, append to, the start is : {}",
            self.vpn_range.get_start().0
        );
        for vpn in VPNRange::new(self.vpn_range.get_end(), new_end) {
            self.map_one(page_table, vpn)
        }
        self.vpn_range = VPNRange::new(self.vpn_range.get_start(), new_end);
    }
    /// data: start-aligned but maybe with shorter length
    /// assume that all frames were cleared before
    pub fn copy_data(&mut self, page_table: &mut PageTable, data: &[u8]) {
        #[cfg(target_arch = "riscv64")]
        assert_eq!(self.map_type, MapType::Framed);
        let mut start: usize = 0;
        let mut current_vpn = self.vpn_range.get_start();
        let len = data.len();
        loop {
            let src = &data[start..len.min(start + PAGE_SIZE)];
            let dst = &mut page_table
                .translate(current_vpn)
                .unwrap()
                .ppn()
                .get_bytes_array()[..src.len()];
            dst.copy_from_slice(src);
            start += PAGE_SIZE;
            if start >= len {
                break;
            }
            current_vpn.step();
        }
    }
    pub fn flags(&self) -> PTEFlags {
        PTEFlags::from_bits(self.map_perm.bits).unwrap()
    }
    pub fn new_mmap(
        start_va: VirtAddr,
        end_va: VirtAddr,
        #[cfg(target_arch = "riscv64")] map_type: MapType,
        map_perm: MapPermission,
        area_type: MapAreaType,
        file: Option<Arc<OSInode>>,
        offset: usize,
        mmap_flags: MmapFlags,
    ) -> Self {
        debug!(
            "MapArea::new_mmap: {:#x} - {:#x}, offset: {}, flags: {:?}",
            start_va.0, end_va.0, offset, mmap_flags
        );
        let start_vpn: VirtPageNum = start_va.floor();
        let end_vpn: VirtPageNum = end_va.ceil();
        let groupid;
        if mmap_flags.contains(MmapFlags::MAP_SHARED) {
            groupid = 0;
        } else {
            groupid = GROUP_SHARE.lock().alloc_id();
            GROUP_SHARE.lock().add_area(groupid);
        }
        //info!("start_vpn: {:x}", start_vpn.0);
        Self {
            vpn_range: VPNRange::new(start_vpn, end_vpn),
            data_frames: BTreeMap::new(),
            #[cfg(target_arch = "riscv64")]
            map_type: map_type,
            map_perm: map_perm,
            area_type: area_type,
            mmap_file: MmapFile::new(file, offset),
            mmap_flags: mmap_flags,
            groupid: groupid,
        }
    }
}

#[cfg(target_arch = "riscv64")]
#[derive(Copy, Clone, PartialEq, Debug)]
/// map type for memory set: identical or framed
/// Only framed type in LA64
pub enum MapType {
    Identical,
    Framed,
}

#[cfg(target_arch = "riscv64")]
bitflags! {
    /// map permission corresponding to that in pte: `R W X U`
    pub struct MapPermission: u8 {
        ///Readable
        const R = 1 << 1;
        ///Writable
        const W = 1 << 2;
        ///Excutable
        const X = 1 << 3;
        ///Accessible in U mode
        const U = 1 << 4;
    }
}

///  PTEFlags 的一个子集
/// 主要含有几个读写标志位和存在位，对于其它控制位
/// 在后面的映射中将会固定为同一种
/// 特权等级（PLV），2 比特。该页表项对应的特权等级。
/// 当 RPLV=0 时，该页表项可以被任何特权等级不低于 PLV 的程序访问；
/// 当 RPLV=1 时，该页表项仅可以被特权等级等于 PLV 的程序访问
/// 受限特权等级使能（RPLV），1 比特。页表项是否仅被对应特权等级的程序访问的控制位。
#[cfg(target_arch = "loongarch64")]
bitflags! {
    pub struct MapPermission: usize {
        const NX = 1 << 62;
        const NR = 1 << 61;
        const W = 1 << 8;
        const PLVL = 1 << 2;
        const PLVH = 1 << 3;
        const RPLV = 1 << 63;
    }
}

impl Default for MapPermission {
    // alloc_user_res
    fn default() -> Self {
        #[cfg(target_arch = "riscv64")]
        return MapPermission::R | MapPermission::U;
        #[cfg(target_arch = "loongarch64")]
<<<<<<< HEAD
        return MapPermission::PLVL;
=======
        return MapPermission::PLVL | MapPermission::PLVH; // as PLV3, user mode
>>>>>>> b028ab50
    }
}

/// Map area type
#[derive(Debug, Clone, Copy, PartialEq, Eq)]
pub enum MapAreaType {
    /// Segments from elf file, e.g. text, rodata, data, bss
    Elf,
    /// Stack
    Stack,
    /// Brk
    Brk,
    /// Mmap
    Mmap,
    /// For Trap Context
    Trap,
    /// Shared memory
    Shm,
    /// Physical frames(for kernel)
    Physical,
    /// MMIO(for kernel)
    MMIO,
}

#[derive(Clone)]
pub struct MmapFile {
    pub file: Option<Arc<OSInode>>,
    pub offset: usize,
}

impl MmapFile {
    pub fn empty() -> Self {
        Self {
            file: None,
            offset: 0,
        }
    }

    pub fn new(file: Option<Arc<OSInode>>, offset: usize) -> Self {
        Self { file, offset }
    }
}

// RV passed, compatible with LA
impl MapPermission {
    /// Convert from port to MapPermission
    pub fn from_port(port: usize) -> Self {
        #[cfg(target_arch = "riscv64")]
        let bits = (port as u8) << 1;
        #[cfg(target_arch = "loongarch64")]
        let bits = port << 1;
        MapPermission::from_bits(bits).unwrap()
    }

    /// Add user permission for MapPermission
    /// LA, 保留现有权限，添加用户模式所需的 PLV3 组合位
    pub fn with_user(self) -> Self {
        #[cfg(target_arch = "riscv64")]
        return self | MapPermission::U;
        #[cfg(target_arch = "loongarch64")]
        return self | MapPermission::PLVL;
    }
}<|MERGE_RESOLUTION|>--- conflicted
+++ resolved
@@ -1,3 +1,6 @@
+#[cfg(target_arch = "loongarch64")]
+use core::iter::Map;
+
 use crate::{
     config::PAGE_SIZE,
     fs::OSInode,
@@ -247,11 +250,7 @@
         #[cfg(target_arch = "riscv64")]
         return MapPermission::R | MapPermission::U;
         #[cfg(target_arch = "loongarch64")]
-<<<<<<< HEAD
-        return MapPermission::PLVL;
-=======
         return MapPermission::PLVL | MapPermission::PLVH; // as PLV3, user mode
->>>>>>> b028ab50
     }
 }
 
@@ -312,6 +311,6 @@
         #[cfg(target_arch = "riscv64")]
         return self | MapPermission::U;
         #[cfg(target_arch = "loongarch64")]
-        return self | MapPermission::PLVL;
+        return self | MapPermission::PLVL | MapPermission::PLVH;
     }
 }