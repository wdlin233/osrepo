--- conflicted
+++ resolved
@@ -348,7 +348,6 @@
     //     "kernel:pid[{}] sys_mmap)(start: 0x{start:x}, len: 0x{len:x}, port: 0x{port:x})",
     //     current_task().unwrap().process.upgrade().unwrap().getpid()
     // );
-<<<<<<< HEAD
     if flags == 0 {
         return SysErrNo::EINVAL as isize;
     }
@@ -356,14 +355,6 @@
     if fd == usize::MAX && !flags.contains(MmapFlags::MAP_ANONYMOUS) {
         return SysErrNo::EBADF as isize;
     }
-=======
-    debug!("in sys mmap");
-    const PORT_MASK: usize = 0b111;
-
-    let aligned_start = addr % PAGE_SIZE == 0;
-    let port_valid = (port as usize & !PORT_MASK) == 0;
-    let port_not_none = (port as usize & PORT_MASK) != 0;
->>>>>>> 6cabfa21
 
     if len == 0 {
         return SysErrNo::EINVAL as isize;
