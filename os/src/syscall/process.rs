--- conflicted
+++ resolved
@@ -1,11 +1,8 @@
 use super::sys_gettid;
 use crate::alloc::string::ToString;
-<<<<<<< HEAD
+use crate::timer::get_time_ms;
 use crate::mm::MemorySet;
 use crate::task::exit_current_group_and_run_next;
-=======
-use crate::timer::get_time_ms;
->>>>>>> f173e0cd
 use crate::{
     config::PAGE_SIZE,
     fs::{open, vfs::File, OpenFlags, NONE_MODE},
@@ -17,13 +14,8 @@
     syscall::{process, sys_result::SysInfo, MmapFlags, MmapProt},
     task::{
         add_task, block_current_and_run_next, current_process, current_task, current_user_token,
-<<<<<<< HEAD
-        exit_current_and_run_next, mmap, munmap, suspend_current_and_run_next,
-        CloneFlags, TmsInner,
-=======
         exit_current_and_run_next, mmap, munmap, pid2process, process_num,
         suspend_current_and_run_next, CloneFlags, TmsInner,
->>>>>>> f173e0cd
     },
     utils::{c_ptr_to_string, get_abs_path, page_round_up, trim_start_slash, SysErrNo, SyscallRet},
 };
@@ -508,7 +500,12 @@
     }
 }
 
-<<<<<<< HEAD
+//伪实现
+pub fn sys_log(_logtype: isize, _bufp: *const u8, _len: usize) -> isize {
+    0
+}
+
+
 pub fn sys_exit_group(exit_code: i32) -> isize {
     exit_current_group_and_run_next(exit_code);
     unreachable!();
@@ -539,9 +536,4 @@
     //修改各段的mappermission
     memory_set.mprotect(start_vpn, end_vpn, map_perm);
     return 0;
-=======
-//伪实现
-pub fn sys_log(_logtype: isize, _bufp: *const u8, _len: usize) -> isize {
-    0
->>>>>>> f173e0cd
 }