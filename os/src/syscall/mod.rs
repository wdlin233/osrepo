//! Implementation of syscalls
//!
//! The single entry point to all system calls, [`syscall()`], is called
//! whenever userspace wishes to perform a system call using the `ecall`
//! instruction. In this case, the processor raises an 'Environment call from
//! U-mode' exception, which is handled as one of the cases in
//! [`crate::trap::trap_handler`].
//!
//! For clarity, each single syscall is implemented as its own function, named
//! `sys_` then the name of the syscall. You can find functions like this in
//! submodules, and you should also implement syscalls this way.

/// openat syscall
pub const SYSCALL_OPENAT: usize = 56;
/// close syscall
pub const SYSCALL_CLOSE: usize = 57;
/// read syscall
pub const SYSCALL_READ: usize = 63;
/// write syscall
pub const SYSCALL_WRITE: usize = 64;
/// unlinkat syscall
pub const SYSCALL_UNLINKAT: usize = 35;
/// linkat syscall
pub const SYSCALL_LINKAT: usize = 37;
/// fstat syscall
pub const SYSCALL_FSTAT: usize = 80;
/// exit syscall
pub const SYSCALL_EXIT: usize = 93;
/// sleep syscall
pub const SYSCALL_SLEEP: usize = 101;
/// yield syscall
pub const SYSCALL_YIELD: usize = 124;
/// kill syscall
pub const SYSCALL_KILL: usize = 129;
/*
/// sigaction syscall
pub const SYSCALL_SIGACTION: usize = 134;
/// sigprocmask syscall
pub const SYSCALL_SIGPROCMASK: usize = 135;
/// sigreturn syscall
pub const SYSCALL_SIGRETURN: usize = 139;
*/
/// set priority syscall
pub const SYSCALL_SET_PRIORITY: usize = 140;
/// times
pub const SYSCALL_TIMES: usize = 153;
/// gettimeofday syscall
pub const SYSCALL_GETTIMEOFDAY: usize = 169;
/// getpid syscall
pub const SYSCALL_GETPID: usize = 172;
/// getppid syscall
pub const SYSCALL_GETPPID: usize = 173;
/// gettid syscall
pub const SYSCALL_GETTID: usize = 178;
/// fork syscall
pub const SYSCALL_FORK: usize = 220;
/// exec syscall
pub const SYSCALL_EXEC: usize = 221;
/// sbrk syscall
pub const SYSCALL_BRK: usize = 214;
/// munmap syscall
pub const SYSCALL_MUNMAP: usize = 215;
/// mmap syscall
pub const SYSCALL_MMAP: usize = 222;
/// waitpid syscall
pub const SYSCALL_WAITPID: usize = 260;
/// spawn syscall
pub const SYSCALL_SPAWN: usize = 400;
/*
/// mail read syscall
pub const SYSCALL_MAIL_READ: usize = 401;
/// mail write syscall
pub const SYSCALL_MAIL_WRITE: usize = 402;
*/
/// dup syscall
pub const SYSCALL_DUP: usize = 24;
/// pipe syscall
pub const SYSCALL_PIPE: usize = 59;
/// thread_create syscall
pub const SYSCALL_THREAD_CREATE: usize = 460;
/// waittid syscall
pub const SYSCALL_WAITTID: usize = 462;
/// mutex_create syscall
pub const SYSCALL_MUTEX_CREATE: usize = 463;
/// mutex_lock syscall
pub const SYSCALL_MUTEX_LOCK: usize = 464;
/// mutex_unlock syscall
pub const SYSCALL_MUTEX_UNLOCK: usize = 466;
/// semaphore_create syscall
pub const SYSCALL_SEMAPHORE_CREATE: usize = 467;
/// semaphore_up syscall
pub const SYSCALL_SEMAPHORE_UP: usize = 468;
/// enable deadlock detect syscall
pub const SYSCALL_ENABLE_DEADLOCK_DETECT: usize = 469;
/// semaphore_down syscall
pub const SYSCALL_SEMAPHORE_DOWN: usize = 470;
/// condvar_create syscall
pub const SYSCALL_CONDVAR_CREATE: usize = 471;
/// condvar_signal syscall
pub const SYSCALL_CONDVAR_SIGNAL: usize = 472;
/// condvar_wait syscallca
pub const SYSCALL_CONDVAR_WAIT: usize = 473;

/// ioctl syscall
pub const  SYSCALL_IOCTL: usize = 29;
/// writev syscall
pub const SYSCALL_WRITEV: usize = 66;
/// exit_group
pub const SYSCALL_EXIT_GROUP: usize = 94;
/// set_tid_address syscall
pub const  SYSCALL_TID_ADDRESS: usize = 96;

mod fs;
mod process;
mod sync;
mod thread;
mod tid;
pub mod sys_result;

use fs::*;
use process::*;
use sync::*;
use thread::*;
use tid::*;

<<<<<<< HEAD
use crate::fs::Stat;
use crate::task::TmsInner;
=======
use crate::fs::inode::Stat;
>>>>>>> 5bdf7728

/// handle syscall exception with `syscall_id` and other arguments
pub fn syscall(syscall_id: usize, args: [usize; 4]) -> isize {
    match syscall_id {
        SYSCALL_TIMES=>sys_tms(args[0] as *mut TmsInner),
        SYSCALL_BRK=>sys_brk(args[0] as i32),
        SYSCALL_SLEEP => sys_sleep(args[0] as *const TimeVal),
        SYSCALL_GETPPID=>sys_getppid(),
        SYSCALL_WAITPID => sys_waitpid(args[0] as isize, args[1] as *mut i32,args[2]), 

        SYSCALL_FORK => sys_fork(),
        SYSCALL_YIELD => sys_yield(),
        SYSCALL_DUP => sys_dup(args[0]),
        SYSCALL_LINKAT => sys_linkat(args[1] as *const u8, args[3] as *const u8),
        SYSCALL_UNLINKAT => sys_unlinkat(args[1] as *const u8),
        SYSCALL_OPENAT => sys_open(args[1] as *const u8, args[2] as u32),
        SYSCALL_CLOSE => sys_close(args[0]),
        SYSCALL_PIPE => sys_pipe(args[0] as *mut usize),
        SYSCALL_READ => sys_read(args[0], args[1] as *const u8, args[2]),
        SYSCALL_WRITE => sys_write(args[0], args[1] as *const u8, args[2]),
        SYSCALL_FSTAT => sys_fstat(args[0], args[1] as *mut Stat),
        SYSCALL_EXIT => sys_exit(args[0] as i32),
        SYSCALL_GETPID => sys_getpid(),
        SYSCALL_GETTID => sys_gettid(),
        SYSCALL_EXEC => sys_exec(args[0] as *const u8, args[1] as *const usize),
        SYSCALL_GETTIMEOFDAY => sys_get_time(args[0] as *mut TimeVal, args[1]),
        SYSCALL_MMAP => sys_mmap(args[0], args[1], args[2]),
        SYSCALL_MUNMAP => sys_munmap(args[0], args[1]),
        SYSCALL_SET_PRIORITY => sys_set_priority(args[0] as isize),
        SYSCALL_SPAWN => sys_spawn(args[0] as *const u8),
        SYSCALL_THREAD_CREATE => sys_thread_create(args[0], args[1]),
        SYSCALL_WAITTID => sys_waittid(args[0]) as isize,
        SYSCALL_MUTEX_CREATE => sys_mutex_create(args[0] == 1),
        SYSCALL_MUTEX_LOCK => sys_mutex_lock(args[0]),
        SYSCALL_MUTEX_UNLOCK => sys_mutex_unlock(args[0]),
        SYSCALL_SEMAPHORE_CREATE => sys_semaphore_create(args[0]),
        SYSCALL_SEMAPHORE_UP => sys_semaphore_up(args[0]),
        SYSCALL_ENABLE_DEADLOCK_DETECT => sys_enable_deadlock_detect(args[0]),
        SYSCALL_SEMAPHORE_DOWN => sys_semaphore_down(args[0]),
        SYSCALL_CONDVAR_CREATE => sys_condvar_create(),
        SYSCALL_CONDVAR_SIGNAL => sys_condvar_signal(args[0]),
        SYSCALL_CONDVAR_WAIT => sys_condvar_wait(args[0], args[1]),
        SYSCALL_KILL => sys_kill(args[0], args[1] as u32),
        SYSCALL_TID_ADDRESS => sys_getpid(),
        SYSCALL_IOCTL => sys_ioctl(),
        SYSCALL_WRITEV => sys_writev(args[0], args[1] as *const IoVec, args[2]),
        SYSCALL_EXIT_GROUP => sys_exit(0),
        _ => panic!("Unsupported syscall_id: {}", syscall_id),
    }
}<|MERGE_RESOLUTION|>--- conflicted
+++ resolved
@@ -123,12 +123,8 @@
 use thread::*;
 use tid::*;
 
-<<<<<<< HEAD
-use crate::fs::Stat;
 use crate::task::TmsInner;
-=======
 use crate::fs::inode::Stat;
->>>>>>> 5bdf7728
 
 /// handle syscall exception with `syscall_id` and other arguments
 pub fn syscall(syscall_id: usize, args: [usize; 4]) -> isize {
