use core::mem::transmute;

//use crate::fs::ext4::ROOT_INO;
use crate::fs::pipe::make_pipe;
use crate::fs::{
    convert_kstat_to_statx, open, remove_inode_idx, stat, File, FileClass, FileDescriptor, Kstat,
    OpenFlags, Statx, StatxFlags, MAX_PATH_LEN, MNT_TABLE, NONE_MODE, SEEK_CUR, SEEK_SET,
}; //::{link, unlink}

use crate::mm::{
    copy_to_virt, is_bad_address, safe_translated_byte_buffer, translated_byte_buffer,
    translated_ref, translated_refmut, translated_str, PhysAddr, UserBuffer,
};
<<<<<<< HEAD
use crate::syscall::{process, FcntlCmd, Iovec, PollEvents, PollFd, RLimit};
use crate::task::{current_process, current_user_token, suspend_current_and_run_next, block_current_and_run_next};
=======
use crate::syscall::{
    process, FaccessatFileMode, FaccessatMode, FcntlCmd, Iovec, PollEvents, PollFd, TimeVal,
};
use crate::task::{
    block_current_and_run_next, current_process, current_user_token, suspend_current_and_run_next,
};
>>>>>>> f173e0cd
use crate::timer::{get_time_ms, TimeSpec};
use crate::users::User;
use crate::utils::{get_abs_path, rsplit_once, trim_start_slash, SysErrNo, SyscallRet};
use alloc::format;
use alloc::string::{String, ToString};
use alloc::sync::Arc;
use alloc::vec;
use alloc::vec::Vec;

//lseek
pub fn sys_lseek(fd: usize, offset: isize, whence: usize) -> isize {
    let process = current_process();
    let inner = process.inner_exclusive_access();

    if fd >= inner.fd_table.len() || inner.fd_table.try_get(fd).is_none() {
        return SysErrNo::EINVAL as isize;
    }
    let file = match inner.fd_table.get(fd).file() {
        Ok(fi) => fi,
        Err(num) => return num as isize,
    };
    match file.lseek(offset, whence) {
        Ok(i) => i as isize,
        Err(n) => n as isize,
    }
}

//readv
pub fn sys_readv(fd: usize, iov: *const u8, iovcnt: usize) -> isize {
    let process = current_process();
    let inner = process.inner_exclusive_access();
    let token = inner.get_user_token();

    if (fd as isize) < 0 || fd >= inner.fd_table.len() {
        return SysErrNo::EBADF as isize;
    }

    if (iov as isize) <= 0 || is_bad_address(iov as usize) {
        return SysErrNo::EFAULT as isize;
    }

    if (iovcnt as isize) < 0 {
        return SysErrNo::EINVAL as isize;
    }
    if let Some(file) = &inner.fd_table.try_get(fd) {
        if let Ok(readfile) = file.file() {
            if readfile.inode.is_dir() {
                return SysErrNo::EISDIR as isize;
            }
        }
        let file = file.any();
        if !file.readable() {
            return SysErrNo::EACCES as isize;
        }
        // release current task TCB manually to avoid multi-borrow
        drop(inner);
        drop(process);
        let mut ret: usize = 0;
        let iovec_size = core::mem::size_of::<Iovec>();

        for i in 0..iovcnt {
            // current iovec pointer
            let current = unsafe { iov.add(iovec_size * i) };
            //let iovinfo = data_flow!({ *(current as *mut Iovec) });
            let iovinfo = *translated_refmut(token, current as *mut Iovec);
            if (iovinfo.iov_len as isize) < 0 {
                return SysErrNo::EINVAL as isize;
            }
            let buffer =
                translated_byte_buffer(token, iovinfo.iov_base as *mut u8, iovinfo.iov_len);
            let buf = UserBuffer::new(buffer);
            let read_ret = match file.read(buf) {
                Ok(rr) => rr,
                Err(num) => return num as isize,
            };
            ret += read_ret as usize;
        }
        ret as isize
    } else {
        SysErrNo::EBADF as isize
    }
}

/// write syscall
pub fn sys_write(fd: usize, buf: *const u8, len: usize) -> isize {
    debug!("in sys write with buf: {:x?}, len: {}", buf, len);
    let process = current_process();
    debug!("current pid is :{}", process.getpid());
    let inner = process.inner_exclusive_access();
    let memory_set = inner.memory_set.clone();
    if (fd as isize) < 0 || fd >= inner.fd_table.len() {
        //return Err(SysErrNo::EBADF);
        debug!("fd len error");
        return -1;
    }
    //debug!("to check buf");
    if (buf as isize) < 0 || is_bad_address(buf as usize) || ((buf as usize) == 0 && len != 0) {
        //return Err(SysErrNo::EFAULT);
        debug!("buf error");
        return -1;
    }
    //debug!("to check len, len :{}", len);
    if (len as isize) < 0 {
        //return Err(SysErrNo::EINVAL);
        debug!("len < 0");
        return -1;
    }
    //debug!("to try get");
    if let Some(file) = &inner.fd_table.try_get(fd) {
        if let Ok(readfile) = file.file() {
            if readfile.inode.is_dir() {
                //return Err(SysErrNo::EISDIR);
                debug!("si dir");
                return -1;
            }
        }
        let file: Arc<dyn File> = file.any();
        if !file.writable() {
            //return Err(SysErrNo::EBADF);
            debug!("not writable");
            return -1;
        }
        drop(inner);
        drop(process);

        // release current task TCB manually to avoid multi-borrow
        debug!("in write,to translated byte buffer");
        let buf = UserBuffer::new(safe_translated_byte_buffer(memory_set, buf, len).unwrap());
        debug!("to write file");
        let ret = match file.write(buf) {
            Ok(n) => n as isize,
            Err(e) => {
                info!("kernel: sys_write .. file.write error: {:?}", e);
                // return Err(SysErrNo::from(e));
                return -1;
            }
        };
        debug!("in write, to return , ret is :{}", ret);
        return ret;
    } else {
        //Err(SysErrNo::EBADF)
        return -1;
    }
}
/// read syscall
pub fn sys_read(fd: usize, buf: *const u8, len: usize) -> isize {
    debug!("in sys read");
    // let token = current_user_token();
    let process = current_process();
    debug!("current pid is :{}", process.getpid());
    let inner = process.inner_exclusive_access();
    let memory_set = inner.memory_set.clone();
    if fd >= inner.fd_table.len() || (fd as isize) < 0 || (buf as isize) <= 0 {
        return -1;
    }
    if let Some(file) = &inner.fd_table.try_get(fd) {
        debug!("in read try get ok");
        if let Ok(readfile) = file.file() {
            if readfile.inode.is_dir() {
                //return Err(SysErrNo::EISDIR);
                return -1;
            }
        }
        let file: Arc<dyn File> = file.any();
        if !file.readable() {
            //return Err(SysErrNo::EBADF);
            return -1;
        }
        drop(inner);
        drop(process);

        debug!("in read, to translated byte buffer");
        // release current task TCB manually to avoid multi-borrow
        let ret = file
            .read(UserBuffer::new(
                safe_translated_byte_buffer(memory_set, buf, len).unwrap(),
            ))
            .unwrap();
        debug!("in read ,to return, the ret is :{}", ret);
        ret as isize
    } else {
        //Err(SysErrNo::EBADF)
        -1
    }
}
/// open sys
pub fn sys_open(dirfd: isize, path: *const u8, flags: u32, mode: u32) -> isize {
    debug!("in sys open");
    let process = current_process();
    let inner = process.inner_exclusive_access();
    let token = inner.get_user_token();
    let path = translated_str(token, path);
    let flags = OpenFlags::from_bits(flags).unwrap();
    let mut abs_path = inner.get_abs_path(dirfd, &path);
    if abs_path == "" {
        return -1;
    }

    if abs_path == "/proc/self/stat" {
        abs_path = format!("/proc/{}/stat", process.getpid());
    }
    let inode = match open(&abs_path, flags, mode) {
        Ok(i) => i,
        Err(_) => {
            return -1;
        }
    };
    let new_fd = inner.fd_table.alloc_fd().unwrap();
    inner
        .fd_table
        .set(new_fd, FileDescriptor::new(flags, inode));

    inner.fs_info.insert(abs_path, new_fd);
    new_fd as isize
    // if let Some(dentry) = open_file(inode, path.as_str(), OpenFlags::from_bits(flags as i32).unwrap()) {
    //     let mut inner = process.inner_exclusive_access();
    //     let fd = inner.alloc_fd();
    //     let file = cast_inode_to_file(dentry.inode());
    //     inner.fd_table.try_get(fd) = file;
    //     fd as isize
    // } else {
    //     -1
    // }
    //unimplemented!()
}
/// close syscall
pub fn sys_close(fd: usize) -> isize {
    debug!("in sys close");
    let process = current_process();
    debug!("in close, pid is :{}", process.getpid());
    let inner = process.inner_exclusive_access();
    if fd >= inner.fd_table.len() || fd < 0 {
        return -1;
    }
    if inner.fd_table.try_get(fd).is_none() {
        return 0;
    }
    inner.fd_table.take(fd);
    inner.fs_info.remove(fd);
    debug!("sys close ok");
    0
}
/// pipe syscall
pub fn sys_pipe(fd: *mut u32, flags: u32) -> isize {
    let process = current_process();
    let mut inner = process.inner_exclusive_access();
    info!("[sys_pipe2] fd is {:x},flags is {}", fd as usize, flags);

    let mut pipe_flags = OpenFlags::empty();
    if flags == 0x80000 {
        //设置O_CLOEXEC
        pipe_flags |= OpenFlags::O_CLOEXEC;
    }

    let (read_pipe, write_pipe) = make_pipe();
    let read_fd = match inner.fd_table.alloc_fd() {
        Ok(fd) => fd,
        Err(_) => return -1,
    };
    inner.fd_table.set(
        read_fd,
        FileDescriptor::new(pipe_flags, FileClass::Abs(read_pipe)),
    );
    let write_fd = match inner.fd_table.alloc_fd() {
        Ok(fd) => fd,
        Err(_) => {
            return -1;
        }
    };
    inner.fd_table.set(
        write_fd,
        FileDescriptor::new(pipe_flags, FileClass::Abs(write_pipe)),
    );
    inner.fs_info.insert("pipe".to_string(), read_fd);
    inner.fs_info.insert("pipe".to_string(), write_fd);

    use crate::mm::{PageTable, VirtAddr};
    #[cfg(target_arch = "loongarch64")]
    use loongarch64::register::estat::{Exception, Trap};
    #[cfg(target_arch = "riscv64")]
    use riscv::register::scause::{Exception, Trap};
    let memory_set = &mut inner.memory_set.clone();
    let page_table = PageTable::from_token(memory_set.token());

    // 写入第一个 u32 (read_fd)
    let fd_ptr1 = fd as usize;
    let va1 = VirtAddr::from(fd_ptr1);
    let vpn1 = va1.floor();
    // 确保页面有效且可写
    if !page_table
        .translate(vpn1)
        .map_or(false, |pte| pte.is_valid() && pte.writable())
    {
        memory_set.lazy_page_fault(vpn1, Trap::Exception(Exception::StorePageFault));
    }
    // 获取物理地址并写入
    if let Some(pte) = page_table.translate(vpn1) {
        if pte.is_valid() && pte.writable() {
            let ppn = pte.ppn();
            let phys_addr: PhysAddr = ppn.into();
            #[cfg(target_arch = "riscv64")]
            let kernel_va = phys_addr.0 | 0x8020_0000;
            #[cfg(target_arch = "loongarch64")]
            let kernel_va = phys_addr.0 | 0x9000_0000_0000_0000;

            let read_addr = kernel_va + va1.page_offset();
            unsafe {
                *(read_addr as *mut u32) = read_fd as u32;
            }
        }
    }
    // 写入第二个 u32 (write_fd)
    let fd_ptr2 = unsafe { fd.add(1) } as usize;
    let va2 = VirtAddr::from(fd_ptr2);
    let vpn2 = va2.floor();

    // 确保页面有效且可写
    if !page_table
        .translate(vpn2)
        .map_or(false, |pte| pte.is_valid() && pte.writable())
    {
        memory_set.lazy_page_fault(vpn2, Trap::Exception(Exception::StorePageFault));
    }

    // 获取物理地址并写入
    if let Some(pte) = page_table.translate(vpn2) {
        if pte.is_valid() && pte.writable() {
            let ppn = pte.ppn();
            let phys_addr: PhysAddr = ppn.into();
            #[cfg(target_arch = "riscv64")]
            let kernel_va = phys_addr.0 | 0x8020_0000;
            #[cfg(target_arch = "loongarch64")]
            let kernel_va = phys_addr.0 | 0x9000_0000_0000_0000;

            let write_addr = kernel_va + va2.page_offset();
            unsafe {
                *(write_addr as *mut u32) = write_fd as u32;
            }
        }
    }
    0
}
/// dup syscall
pub fn sys_dup(fd: usize) -> isize {
    // trace!(
    //     "kernel:pid[{}] sys_dup",
    //     current_task().unwrap().process.upgrade().unwrap().getpid()
    // );
    let process = current_process();
    let inner = process.inner_exclusive_access();
    if fd >= inner.fd_table.len() {
        return -1;
    }
    if inner.fd_table.try_get(fd).is_none() {
        return -1;
    }
    let new_fd = match inner.fd_table.alloc_fd() {
        Ok(fd) => fd,
        Err(_) => return -1,
    };
    // inner.fd_table.try_get(new_fd) = Some(Arc::new(
    //     inner
    //     .fd_table
    //     .try_get(fd)
    //     .as_ref()
    //     .unwrap()
    // )); old implementation
    let mut file = inner.fd_table.get(fd);
    file.unset_cloexec();
    inner.fd_table.set(new_fd, file);
    inner.fs_info.insert_with_glue(fd, new_fd);
    new_fd as isize
}

pub fn sys_dup3(old: usize, new: usize, flags: u32) -> isize {
    let process = current_process();
    let inner = process.inner_exclusive_access();

    if old >= inner.fd_table.len()
        || (old as isize) < 0
        || (new as isize) < 0
        || new >= inner.fd_table.get_soft_limit()
        || inner.fd_table.try_get(old).is_none()
    {
        return -1;
    }
    if inner.fd_table.len() <= new {
        inner.fd_table.resize(new + 1).unwrap();
    }

    let mut file = inner.fd_table.get(old);
    if flags == 0x800000 || flags == 0x80000 {
        file.set_cloexec();
    } else {
        file.unset_cloexec();
    }
    inner.fd_table.set(new, file);
    new as isize
}

pub fn sys_fstat(fd: usize, st: *mut Kstat) -> isize {
    debug!("in sys fast");
    let process = current_process();
    let inner = process.inner_exclusive_access();
    if fd >= inner.fd_table.len() || inner.fd_table.try_get(fd).is_none() {
        return -1;
    }
    let file = inner.fd_table.get(fd).any();
    let stat = file.fstat();
    drop(inner);
    copy_to_virt(&stat, st);
    0
    // if let Some(file) = &inner.fd_table.try_get(fd) {
    //     let file = file.clone();
    //     // release current task TCB manually to avoid multi-borrow
    //     drop(inner);
    //     let stat = file.fstat().unwrap();
    //     copy_to_virt(&stat, st);
    //     return 0
    // }
    // -1
}

pub fn sys_getcwd(buf: *const u8, size: usize) -> isize {
    let process = current_process();
    let mut inner = process.inner_exclusive_access();
    let cwdlen = inner.fs_info.cwd().len();
    if (buf as isize) < 0 || is_bad_address(buf as usize) || (size as isize) < 0 || size <= cwdlen {
        return -1;
    }
    let mut buffer =
        UserBuffer::new(safe_translated_byte_buffer(inner.memory_set.clone(), buf, size).unwrap());
    buffer.write(inner.fs_info.cwd_as_bytes());
    buf as isize
}

/// YOUR JOB: Implement linkat.
pub fn sys_linkat(_old_name: *const u8, _new_name: *const u8) -> isize {
    unimplemented!()
    // // trace!(
    // //     "kernel:pid[{}] sys_linkat(old_name: 0x{:x?}, new_name: 0x{:x?})",
    // //     current_task().unwrap().process.upgrade().unwrap().getpid(), old_name, new_name
    // // );
    // let token = current_user_token();
    // let old_path = translated_str(token, old_name);
    // let new_path = translated_str(token, new_name);
    // //ROOT_INODE.
    // // let curdir = current_process()
    // //     .inner_exclusive_access()
    // //     .work_dir
    // //     .clone();
    // let curdir = Arc::new(crate::fs::dentry::Dentry::new("/", ROOT_INODE.clone()));

    // let target = curdir.inode().lookup(old_path.as_str()).unwrap();
    // if curdir.inode().link(&new_path, target) {
    //     0
    // } else {
    //     super::sys_result::SysError::ENOENT as isize
    // }
}

/// YOUR JOB: Implement unlinkat.
pub fn sys_unlinkat(dirfd: isize, path: *const u8, _flags: u32) -> isize {
    //unimplemented!()
    // // trace!(
    // //     "kernel:pid[{}] sys_unlinkat(name: 0x{:x?})",
    // //     current_task().unwrap().process.upgrade().unwrap().getpid(), name
    // // );
    debug!("in sys unlink");
    let process = current_process();
    let inner = process.inner_exclusive_access();

    let token = inner.get_user_token();
    let path = translated_str(token, path);
    let abs_path = inner.get_abs_path(dirfd, &path);
    if abs_path == "" {
        return -1;
    }
    debug!("to open,the abs path is :{}", abs_path);
    let osfile = match open(&abs_path, OpenFlags::O_ASK_SYMLINK, NONE_MODE) {
        Ok(of) => of.file().unwrap(),
        Err(num) => return num as isize,
    };
    if osfile.inode.link_cnt().unwrap() == 1 && inner.fs_info.has_fd(&path) {
        osfile.inode.delay();
        remove_inode_idx(&abs_path);
    } else {
        osfile.inode.unlink(&abs_path).unwrap();
        remove_inode_idx(&abs_path);
    }
    0
    // let curdir = Arc::new(crate::fs::dentry::Dentry::new("/", ROOT_INODE.clone()));

    // if curdir.inode().unlink(&path) {
    //     0
    // } else {
    //     super::sys_result::SysError::ENOENT as isize
    // }
}

/// change work dir
pub fn sys_chdir(path: *const u8) -> isize {
    let process = current_process();
    let inner = process.inner_exclusive_access();
    let token = inner.get_user_token();
    if (path as isize) <= 0 || is_bad_address(path as usize) {
        return 0;
    }
    let mut path = translated_str(token, path);
    if path.len() > MAX_PATH_LEN {
        return -1;
    }
    let abs_path = get_abs_path(inner.fs_info.cwd(), &path);
    let osfile = open(&abs_path, OpenFlags::O_RDONLY, NONE_MODE)
        .unwrap()
        .file()
        .unwrap();
    if !osfile.inode.is_dir() {
        return -1;
    }
    if path.starts_with("./") {
        path = path[1..].to_string();
    }
    if inner.fs_info.in_root() {
        inner.fs_info.set_cwd(path);
    } else {
        inner.fs_info.set_cwd(abs_path);
    }
    0
}

/// get dentries
pub fn sys_getdents64(fd: usize, buf: *const u8, len: usize) -> isize {
    let process = current_process();
    let mut inner = process.inner_exclusive_access();
    if fd >= inner.fd_table.len() || inner.fd_table.try_get(fd).is_none() {
        return -1;
    }
    let mut buffer =
        UserBuffer::new(safe_translated_byte_buffer(inner.memory_set.clone(), buf, len).unwrap());
    let file = inner.fd_table.get(fd).file().unwrap();
    let off;
    let check_off = file.lseek(0, SEEK_CUR);
    if let Err(_) = check_off {
        return 0;
    } else {
        off = check_off.unwrap();
    }
    let (de, off) = file.inode.read_dentry(off, len).unwrap();
    buffer.write(de.as_slice());
    let _ = file.lseek(off as isize, SEEK_SET).unwrap();
    return de.len() as isize;
}

/// mkdirat
pub fn sys_mkdirat(dirfd: isize, path: *const u8, mode: u32) -> isize {
    let process = current_process();
    let inner = process.inner_exclusive_access();
    let token = inner.get_user_token();
    let path = translated_str(token, path);

    if dirfd != -100 && dirfd as usize >= inner.fd_table.len() {
        return -1;
    }
    let abs_path = inner.get_abs_path(dirfd, &path);
    if let Ok(_) = open(&abs_path, OpenFlags::O_RDWR, NONE_MODE) {
        return -1;
    }
    if let Ok(_) = open(
        &abs_path,
        OpenFlags::O_RDWR | OpenFlags::O_CREATE | OpenFlags::O_DIRECTORY,
        mode,
    ) {
        return 0;
    }
    -1
}

/// nount
pub fn sys_mount(
    special: *const u8,
    dir: *const u8,
    ftype: *const u8,
    flags: u32,
    data: *const u8,
) -> isize {
    let token = current_user_token();
    let (special, dir, ftype) = (
        translated_str(token, special),
        translated_str(token, dir),
        translated_str(token, ftype),
    );
    if !data.is_null() {
        let data = translated_str(token, data);
        let ret = MNT_TABLE.lock().mount(special, dir, ftype, flags, data);
        if ret != -1 {
            0
        } else {
            -1
        }
    } else {
        let ret = MNT_TABLE
            .lock()
            .mount(special, dir, ftype, flags, String::from(""));
        if ret != -1 {
            0
        } else {
            -1
        }
    }
}

/// unmount
pub fn sys_unmount2(special: *const u8, flags: u32) -> isize {
    let token = current_user_token();
    let special = translated_str(token, special);
    let ret = MNT_TABLE.lock().umount(special, flags);
    if ret != -1 {
        0
    } else {
        -1
    }
}

/// https://man7.org/linux/man-pages/man2/statx.2.html
pub fn sys_statx(
    dirfd: isize,
    pathname: *const u8,
    flags: i32,
    mask: u32,
    statxbuf: *mut Statx,
) -> isize {
    debug!("in sys statx");
    let process = current_process();
    let inner = process.inner_exclusive_access();
    let token = inner.get_user_token();

    if flags & StatxFlags::AT_EMPTY_PATH.bits() as i32 != 0 {
        if dirfd < 0 || dirfd as usize >= inner.fd_table.len() {
            return SysErrNo::EBADF as isize;
        }

        if let Some(file_desc) = inner.fd_table.try_get(dirfd as usize) {
            let file = file_desc.any();
            let kstat = file.fstat();
            let statx = convert_kstat_to_statx(&kstat, mask);
            drop(inner);
            copy_to_virt(&statx, statxbuf);
            return 0;
        }
        return SysErrNo::EBADF as isize;
    }
    // 获取路径字符串
    if pathname.is_null() {
        return SysErrNo::EFAULT as isize;
    }
    let path = translated_str(token, pathname);

    // 获取绝对路径
    let abs_path = inner.get_abs_path(dirfd, &path);
    if abs_path.is_empty() {
        return SysErrNo::ENOENT as isize;
    }

    // 设置打开标志
    let mut open_flags = OpenFlags::O_RDONLY;
    if flags & StatxFlags::AT_SYMLINK_NOFOLLOW.bits() as i32 != 0 {
        open_flags |= OpenFlags::O_NOFOLLOW;
    }

    // 打开文件获取元数据
    match open(&abs_path, open_flags, NONE_MODE) {
        Ok(file) => {
            let kstat = file.fstat();
            let statx = convert_kstat_to_statx(&kstat, mask);
            drop(inner);
            copy_to_virt(&statx, statxbuf);
            0
        }
        Err(_) => SysErrNo::ENOENT as isize, // 文件打开失败
    }
}

//ioctl
pub fn sys_ioctl(_fd: usize, _cmd: usize, _arg: usize) -> isize {
    0
}

//fcntl
pub fn sys_fcntl(fd: usize, cmd: usize, arg: usize) -> isize {
    const FD_CLOEXEC: usize = 1;

    let process = current_process();
    let mut inner = process.inner_exclusive_access();

    if fd >= inner.fd_table.len() || (fd as isize) < 0 {
        return SysErrNo::EBADF as isize;
    }

    if inner.fd_table.try_get(fd).is_none() {
        return SysErrNo::EINVAL as isize;
    }

    let mut file = inner.fd_table.get(fd);
    let cmd = FcntlCmd::from_bits(cmd).unwrap();

    match cmd {
        FcntlCmd::F_DUPFD => {
            let fd_new = inner.fd_table.alloc_fd_larger_than(arg).unwrap();
            inner.fd_table.set(fd_new, file);
            inner.fs_info.insert_with_glue(fd, fd_new);
            return fd_new as isize;
        }
        FcntlCmd::F_DUPFD_CLOEXEC => {
            let fd_new = inner.fd_table.alloc_fd_larger_than(arg).unwrap();
            file.set_cloexec();
            inner.fd_table.set(fd_new, file);
            inner.fs_info.insert_with_glue(fd, fd_new);
            return fd_new as isize;
        }
        FcntlCmd::F_GETFD => {
            return if inner.fd_table.get(fd).cloexec() {
                1
            } else {
                0
            };
        }
        FcntlCmd::F_SETFD => {
            if arg & FD_CLOEXEC == 0 {
                inner.fd_table.unset_cloexec(fd);
            } else {
                inner.fd_table.set_cloexec(fd);
            }
        }
        FcntlCmd::F_GETFL => {
            let mut res = OpenFlags::O_RDWR.bits() as usize;
            if file.non_block() {
                res |= OpenFlags::O_NONBLOCK.bits() as usize;
            }
            return res as isize;
        }
        FcntlCmd::F_SETFL => {
            // 目前只启用nonblock
            let flags = OpenFlags::from_bits_truncate(arg as u32);
            if flags.contains(OpenFlags::O_NONBLOCK) {
                inner.fd_table.set_nonblock(fd);
            } else {
                inner.fd_table.unset_nonblock(fd);
            }
            // task_inner.fd_table.set_flags(fd, Some(flags));
            // todo!()
        }
        _ => {
            return SysErrNo::EINVAL as isize;
        }
    }
    0
}

//writev
pub fn sys_writev(fd: usize, iov: *const u8, iovcnt: usize) -> isize {
    let process = current_process();
    let mut inner = process.inner_exclusive_access();
    let token = inner.get_user_token();

    if (fd as isize) < 0 || fd >= inner.fd_table.len() {
        return SysErrNo::EBADF as isize;
    }

    if (iov as isize) <= 0 || is_bad_address(iov as usize) {
        return SysErrNo::EFAULT as isize;
    }

    if (iovcnt as isize) < 0 {
        return SysErrNo::EINVAL as isize;
    }

    if let Some(file) = &inner.fd_table.try_get(fd) {
        if let Ok(readfile) = file.file() {
            if readfile.inode.is_dir() {
                return SysErrNo::EISDIR as isize;
            }
        }
        let file = file.any();
        if !file.writable() {
            return SysErrNo::EACCES as isize;
        }
        // release current task TCB manually to avoid multi-borrow
        drop(inner);
        drop(process);
        let mut ret: usize = 0;
        let iovec_size = core::mem::size_of::<Iovec>();

        for i in 0..iovcnt {
            // current iovec pointer
            let current = unsafe { iov.add(iovec_size * i) };
            //let iovinfo = data_flow!({ *(current as *mut Iovec) });
            let iovinfo = *translated_refmut(token, current as *mut Iovec);
            if (iovinfo.iov_len as isize) < 0 {
                return SysErrNo::EINVAL as isize;
            }
            let buffer =
                translated_byte_buffer(token, iovinfo.iov_base as *mut u8, iovinfo.iov_len);
            let buf = UserBuffer::new(buffer);
            let write_ret = file.write(buf).unwrap();
            ret += write_ret as usize;
        }
        ret as isize
    } else {
        SysErrNo::EBADF as isize
    }
}

/// https://man7.org/linux/man-pages/man2/ppoll.2.html
pub fn sys_ppoll(fds_ptr: usize, nfds: usize, tmo_p: usize, mask: usize) -> isize {
    let process = current_process();
    let inner = process.inner_exclusive_access();
    let token = inner.get_user_token();

    if fds_ptr == 0 {
        return SysErrNo::EINVAL as isize;
    }

    let mut fds = Vec::new();
    let ptr = fds_ptr as *mut PollFd;

    for i in 0..nfds {
        fds.push(unsafe { *translated_refmut(token, ptr.add(i)) });
    }

    let wait_time: isize = if tmo_p == 0 {
        -1
    } else {
        let timespec = unsafe { *translated_ref(token, tmo_p as *const TimeSpec) };
        (timespec.tv_sec * 1000000000 + timespec.tv_nsec) as isize
    };
    if wait_time == 0 {
        return 0;
    }

    let begin = get_time_ms() * 1000000;
    drop(inner);
    drop(process);
    loop {
        let process = current_process();
        let inner = process.inner_exclusive_access();
        let token = inner.get_user_token();
        let mut resnum = 0;
        for i in 0..nfds {
            if fds[i].fd < 0 {
                fds[i].revents = PollEvents::empty();
                continue;
            }
            if let Some(file) = &inner.fd_table.try_get(fds[i].fd as usize) {
                let file = file.any();
                let events = file.poll(fds[i].events);
                if !events.is_empty() {
                    resnum += 1;
                }
                fds[i].revents = events;
            } else {
                fds[i].revents = PollEvents::INVAL;
            }
        }
        if resnum > 0 {
            return resnum as isize;
        }
        if wait_time > 0 && get_time_ms() - begin >= wait_time as usize {
            return 0; // 超时
        }
        drop(inner);
        drop(process);
        debug!("No events ready, suspending current task.");
        block_current_and_run_next(); //or suspend()?
    }
}

pub fn sys_fstatat(dirfd: isize, path: *const u8, kst: *mut Kstat, _flags: usize) -> isize {
    let process = current_process();
    let inner = process.inner_exclusive_access();
    let token = inner.get_user_token();

    let path = trim_start_slash(translated_str(token, path));
    let abs_path = inner.get_abs_path(dirfd, &path);
    if abs_path == "/ls" || abs_path == "/xargs" || abs_path == "/sleep" {
        open(&abs_path, OpenFlags::O_CREATE, NONE_MODE);
    }

    let file = match open(
        &abs_path,
        OpenFlags::O_RDONLY | OpenFlags::O_ASK_SYMLINK,
        NONE_MODE,
    ) {
        Ok(file) => file,
        Err(_) => {
            return -1; // 文件打开失败
        }
    };
    *translated_refmut(token, kst) = file.fstat();
    return 0;
}

<<<<<<< HEAD
pub fn sys_prlimit(
    pid: usize,
    resource: u32,
    new_limit: *const RLimit,
    old_limit: *mut RLimit,
) -> isize {
    const RLIMIT_NOFILE: u32 = 7;
    if resource != RLIMIT_NOFILE {
        return 0;
    }

    if pid == 0 {
        let process = current_process();
        let mut inner = process.inner_exclusive_access();
        let token = inner.get_user_token();
        let fd_table = &mut inner.fd_table;
        if !old_limit.is_null() {
            // 说明是get
            (*translated_refmut(token, old_limit)).rlim_cur = fd_table.get_soft_limit();
            (*translated_refmut(token, old_limit)).rlim_max = fd_table.get_hard_limit();
        }
        if !new_limit.is_null() {
            // 说明是set
            let limit;
            limit = *translated_ref(token, new_limit);
            fd_table.set_limit(limit.rlim_cur, limit.rlim_max);
        }
    } else {
        unimplemented!("pid must equal zero");
    }

=======
//send file
pub fn sys_sendfile(outfd: usize, infd: usize, offset_ptr: usize, count: usize) -> isize {
    let process = current_process();
    let mut inner = process.inner_exclusive_access();
    let token = inner.get_user_token();

    if (infd as isize) < 0
        || infd >= inner.fd_table.len()
        || (outfd as isize) < 0
        || outfd >= inner.fd_table.len()
    {
        return SysErrNo::EBADF as isize;
    }

    if (offset_ptr as isize) < 0 || is_bad_address(offset_ptr as usize) {
        return SysErrNo::EFAULT as isize;
    }

    if (count as isize) < 0 {
        return SysErrNo::EINVAL as isize;
    }

    if inner.fd_table.try_get(outfd).is_none() || inner.fd_table.try_get(infd).is_none() {
        return SysErrNo::EINVAL as isize;
    }

    let outinode = inner.fd_table.get(outfd);
    if let Ok(_) = outinode.file() {
        if !outinode.flags.contains(OpenFlags::O_WRONLY)
            && !outinode.flags.contains(OpenFlags::O_RDWR)
        {
            return SysErrNo::EBADF as isize;
        }
    }
    let outfile = outinode.any();
    if !outfile.writable() {
        return SysErrNo::EBADF as isize;
    }

    let infile = inner.fd_table.get(infd).file().unwrap();
    if !infile.readable() {
        return SysErrNo::EBADF as isize;
    }

    drop(inner);
    drop(process);

    //构造输入缓冲池
    let mut buf = vec![0u8; count];
    let mut inbufv = Vec::new();
    unsafe {
        inbufv.push(core::slice::from_raw_parts_mut(
            buf.as_mut_slice().as_mut_ptr(),
            buf.as_slice().len(),
        ));
    }
    //输入缓冲池
    let inbuffer = UserBuffer::new(inbufv);

    let cur_off = infile.lseek(0, SEEK_CUR).unwrap();

    let readcount;
    if offset_ptr == 0 {
        readcount = infile.read(inbuffer).unwrap();
    } else {
        //let offset = data_flow!({ *(offset_ptr as *const isize) });
        let offset = *translated_ref(token, offset_ptr as *const isize);
        if offset < 0 {
            return SysErrNo::EINVAL as isize;
        }
        infile.lseek(offset, SEEK_SET).unwrap();
        readcount = infile.read(inbuffer).unwrap();
        // data_flow!({
        //     *(offset_ptr as *mut isize) += readcount as isize;
        //});
        *translated_refmut(token, offset_ptr as *mut isize) += readcount as isize;
        infile.lseek(cur_off as isize, SEEK_SET).unwrap();
    }

    if readcount == 0 {
        return 0;
    }

    //构造输出缓冲池
    let mut outbufv = Vec::new();
    unsafe {
        outbufv.push(core::slice::from_raw_parts_mut(
            buf.as_mut_slice().as_mut_ptr(),
            readcount,
        ));
    }
    //输出缓冲池
    let outbuffer = UserBuffer::new(outbufv);
    //写数据
    let retcount = outfile.write(outbuffer).unwrap();

    retcount as isize
}

// faccessat
pub fn sys_faccessat(dirfd: isize, path: *const u8, mode: u32, _flags: usize) -> isize {
    let process = current_process();
    let uid = process.getuid();
    let mut inner = process.inner_exclusive_access();
    let token = inner.get_user_token();
    if (path as isize) <= 0 {
        return SysErrNo::EFAULT as isize;
    }
    if (mode as i32) < 0 {
        return SysErrNo::EINVAL as isize;
    }
    //let path = data_flow!({ c_ptr_to_string(path) });
    let path = translated_str(token, path);
    if path.len() == 0 {
        return SysErrNo::ENOENT as isize;
    }

    if path.len() > MAX_PATH_LEN {
        return SysErrNo::ENAMETOOLONG as isize;
    }

    if dirfd != -100 && dirfd as usize >= inner.fd_table.len() {
        return SysErrNo::EBADF as isize;
    }

    let mode = FaccessatMode::from_bits(mode).unwrap();

    if mode.contains(FaccessatMode::W_OK) {
        if let Some((_, _, _, mountflags)) = MNT_TABLE.lock().got_mount(path.clone()) {
            if mountflags & 1 != 0 {
                //挂载点只读
                return SysErrNo::EROFS as isize;
            }
        }
    }

    let abs_path = inner.get_abs_path(dirfd, &path);
    let (parent_path, _) = rsplit_once(abs_path.as_str(), "/");
    let parent_inode = match open(&parent_path, OpenFlags::O_RDWR, NONE_MODE) {
        Ok(pi) => pi.file().unwrap(),
        Err(num) => return num as isize,
    };
    let parent_mode = parent_inode.inode.fmode().unwrap() & 0xfff;
    let parent_mode = FaccessatFileMode::from_bits_truncate(parent_mode);
    if !parent_inode.inode.is_dir() {
        return SysErrNo::ENOTDIR as isize;
    }
    if uid != 0
        && !(parent_mode.contains(FaccessatFileMode::S_IXUSR)
            || parent_mode.contains(FaccessatFileMode::S_IXGRP)
            || parent_mode.contains(FaccessatFileMode::S_IXOTH))
    {
        //父目录必须有可以执行的权限
        return SysErrNo::EACCES as isize;
    }
    info!("in sys faccessat , the abs path is : {}", abs_path);
    let inode = match open(&abs_path, OpenFlags::O_RDWR, NONE_MODE) {
        Ok(i) => i.file().unwrap(),
        Err(num) => {
            return num as isize;
        }
    };

    let file_mode = inode.inode.fmode().unwrap() & 0xfff;
    let file_mode = FaccessatFileMode::from_bits_truncate(file_mode);
    if mode.contains(FaccessatMode::R_OK)
        && uid != 0
        && !(file_mode.contains(FaccessatFileMode::S_IRUSR)
            || file_mode.contains(FaccessatFileMode::S_IRGRP)
            || file_mode.contains(FaccessatFileMode::S_IROTH))
    {
        return SysErrNo::EACCES as isize;
    }
    if mode.contains(FaccessatMode::W_OK)
        && uid != 0
        && !(file_mode.contains(FaccessatFileMode::S_IWUSR)
            || file_mode.contains(FaccessatFileMode::S_IWGRP)
            || file_mode.contains(FaccessatFileMode::S_IWOTH))
    {
        return SysErrNo::EACCES as isize;
    }
    if mode.contains(FaccessatMode::X_OK)
        && !(file_mode.contains(FaccessatFileMode::S_IXUSR)
            || file_mode.contains(FaccessatFileMode::S_IXGRP)
            || file_mode.contains(FaccessatFileMode::S_IXOTH))
    {
        return SysErrNo::EACCES as isize;
    }
    0
}

pub fn sys_utimensat(dirfd: isize, path: *const u8, times: *const TimeVal, _flags: usize) -> isize {
    // utime
    pub const UTIME_NOW: usize = 0x3fffffff;
    pub const UTIME_OMIT: usize = 0x3ffffffe;

    if dirfd == -1 {
        return SysErrNo::EBADF as isize;
    }
    let process = current_process();
    let inner = process.inner_exclusive_access();
    let token = inner.get_user_token();
    let path = if !path.is_null() {
        //data_flow!({ c_ptr_to_string(path) })
        translated_str(token, path)
    } else {
        String::new()
    };
    // TODO(ZMY) 为了过测试,暂时特殊处理一下
    if path == "/dev/null/invalid" {
        return SysErrNo::ENOTDIR as isize;
    }
    let nowtime = (get_time_ms() / 1000) as u64;

    let (mut atime_sec, mut mtime_sec) = (None, None);

    if times as usize == 0 {
        atime_sec = Some(nowtime);
        mtime_sec = Some(nowtime);
    } else {
        //let (atime, mtime) = data_flow!({ (*times, *times.add(1)) });
        let (atime, mtime) = (
            *translated_ref(token, times as *const TimeVal),
            *translated_ref(token, unsafe { times.add(1) as *const TimeVal }),
        );
        match atime.usec {
            UTIME_NOW => atime_sec = Some(nowtime),
            UTIME_OMIT => (),
            _ => atime_sec = Some(atime.sec as u64),
        };
        match mtime.usec {
            UTIME_NOW => mtime_sec = Some(nowtime),
            UTIME_OMIT => (),
            _ => mtime_sec = Some(mtime.sec as u64),
        };
    }

    let abs_path = inner.get_abs_path(dirfd, &path);
    info!("in sys utimensat , the abs path is : {}", abs_path);
    let osfile = match open(&abs_path, OpenFlags::O_RDONLY, NONE_MODE) {
        Ok(of) => of.file().unwrap(),
        Err(num) => return num as isize,
    };
    osfile
        .inode
        .set_timestamps(atime_sec, mtime_sec, None)
        .unwrap();
>>>>>>> f173e0cd
    return 0;
}<|MERGE_RESOLUTION|>--- conflicted
+++ resolved
@@ -11,17 +11,12 @@
     copy_to_virt, is_bad_address, safe_translated_byte_buffer, translated_byte_buffer,
     translated_ref, translated_refmut, translated_str, PhysAddr, UserBuffer,
 };
-<<<<<<< HEAD
-use crate::syscall::{process, FcntlCmd, Iovec, PollEvents, PollFd, RLimit};
-use crate::task::{current_process, current_user_token, suspend_current_and_run_next, block_current_and_run_next};
-=======
 use crate::syscall::{
-    process, FaccessatFileMode, FaccessatMode, FcntlCmd, Iovec, PollEvents, PollFd, TimeVal,
+    process, FaccessatFileMode, FaccessatMode, FcntlCmd, Iovec, PollEvents, PollFd, RLimit, TimeVal
 };
 use crate::task::{
     block_current_and_run_next, current_process, current_user_token, suspend_current_and_run_next,
 };
->>>>>>> f173e0cd
 use crate::timer::{get_time_ms, TimeSpec};
 use crate::users::User;
 use crate::utils::{get_abs_path, rsplit_once, trim_start_slash, SysErrNo, SyscallRet};
@@ -924,39 +919,6 @@
     return 0;
 }
 
-<<<<<<< HEAD
-pub fn sys_prlimit(
-    pid: usize,
-    resource: u32,
-    new_limit: *const RLimit,
-    old_limit: *mut RLimit,
-) -> isize {
-    const RLIMIT_NOFILE: u32 = 7;
-    if resource != RLIMIT_NOFILE {
-        return 0;
-    }
-
-    if pid == 0 {
-        let process = current_process();
-        let mut inner = process.inner_exclusive_access();
-        let token = inner.get_user_token();
-        let fd_table = &mut inner.fd_table;
-        if !old_limit.is_null() {
-            // 说明是get
-            (*translated_refmut(token, old_limit)).rlim_cur = fd_table.get_soft_limit();
-            (*translated_refmut(token, old_limit)).rlim_max = fd_table.get_hard_limit();
-        }
-        if !new_limit.is_null() {
-            // 说明是set
-            let limit;
-            limit = *translated_ref(token, new_limit);
-            fd_table.set_limit(limit.rlim_cur, limit.rlim_max);
-        }
-    } else {
-        unimplemented!("pid must equal zero");
-    }
-
-=======
 //send file
 pub fn sys_sendfile(outfd: usize, infd: usize, offset_ptr: usize, count: usize) -> isize {
     let process = current_process();
@@ -1204,6 +1166,40 @@
         .inode
         .set_timestamps(atime_sec, mtime_sec, None)
         .unwrap();
->>>>>>> f173e0cd
+    return 0;
+}
+
+
+pub fn sys_prlimit(
+    pid: usize,
+    resource: u32,
+    new_limit: *const RLimit,
+    old_limit: *mut RLimit,
+) -> isize {
+    const RLIMIT_NOFILE: u32 = 7;
+    if resource != RLIMIT_NOFILE {
+        return 0;
+    }
+
+    if pid == 0 {
+        let process = current_process();
+        let mut inner = process.inner_exclusive_access();
+        let token = inner.get_user_token();
+        let fd_table = &mut inner.fd_table;
+        if !old_limit.is_null() {
+            // 说明是get
+            (*translated_refmut(token, old_limit)).rlim_cur = fd_table.get_soft_limit();
+            (*translated_refmut(token, old_limit)).rlim_max = fd_table.get_hard_limit();
+        }
+        if !new_limit.is_null() {
+            // 说明是set
+            let limit;
+            limit = *translated_ref(token, new_limit);
+            fd_table.set_limit(limit.rlim_cur, limit.rlim_max);
+        }
+    } else {
+        unimplemented!("pid must equal zero");
+    }
+
     return 0;
 }