//use crate::fs::ext4::ROOT_INO;
use crate::fs::pipe::make_pipe;
use crate::fs::{
    open, remove_inode_idx, File, FileClass, FileDescriptor, Kstat, OpenFlags, MAX_PATH_LEN,
    MNT_TABLE, NONE_MODE, SEEK_CUR, SEEK_SET,
}; //::{link, unlink}

use crate::mm::{
    copy_to_virt, is_bad_address, safe_translated_byte_buffer, translated_byte_buffer,
    translated_refmut, translated_str, UserBuffer,
};
use crate::syscall::process;
use crate::task::{current_process, current_user_token};
use crate::users::User;
use crate::utils::SyscallRet;
use crate::utils::{get_abs_path, SysErrNo};
use alloc::format;
use alloc::string::{String, ToString};
use alloc::sync::Arc;
/// write syscall
pub fn sys_write(fd: usize, buf: *const u8, len: usize) -> isize {
    debug!("in sys write");
    let token = current_user_token();
    let process = current_process();
    let mut inner = process.inner_exclusive_access();
    if (fd as isize) < 0 || fd >= inner.fd_table.len() {
        //return Err(SysErrNo::EBADF);
        return -1;
    }
    //debug!("to check buf");
    if (buf as isize) < 0 || is_bad_address(buf as usize) || ((buf as usize) == 0 && len != 0) {
        //return Err(SysErrNo::EFAULT);
        return -1;
    }
    //debug!("to check len, len :{}", len);
    if (len as isize) < 0 {
        //return Err(SysErrNo::EINVAL);
        return -1;
    }
    //debug!("to try get");
    if let Some(file) = &inner.fd_table.try_get(fd) {
        if let Ok(readfile) = file.file() {
            if readfile.inode.is_dir() {
                //return Err(SysErrNo::EISDIR);
                return -1;
            }
        }
        let file: Arc<dyn File> = file.any();
        if !file.writable() {
            //return Err(SysErrNo::EBADF);
            return -1;
        }
        let file = file.clone();
        // release current task TCB manually to avoid multi-borrow
<<<<<<< HEAD
        info!(
            "kernel:pid[{}] sys_write .. file.write",
            process.getpid()
        );
        let ret = match file.write(
            UserBuffer::new(
                safe_translated_byte_buffer(&mut inner.memory_set, buf, len).unwrap(),
            )
        ) {
=======
        //debug!("to translated byte buffer");
        let ret = match file.write(UserBuffer::new(
            safe_translated_byte_buffer(&mut inner.memory_set, buf, len).unwrap(),
        )) {
>>>>>>> 15223f6e
            Ok(n) => n as isize,
            Err(e) => {
                info!("kernel: sys_write .. file.write error: {:?}", e);
                // return Err(SysErrNo::from(e));
                return -1;
            }
        };
<<<<<<< HEAD
        info!(
            "kernel:pid ok"
        );
=======
        //debug!("write ok");
>>>>>>> 15223f6e
        drop(inner);
        drop(process);
        return ret;
    } else {
        //Err(SysErrNo::EBADF)
        return -1;
    }
}
/// read syscall
pub fn sys_read(fd: usize, buf: *const u8, len: usize) -> isize {
    debug!("in sys read");
    // let token = current_user_token();
    let process = current_process();
    let mut inner = process.inner_exclusive_access();
    if fd >= inner.fd_table.len() || (fd as isize) < 0 || (buf as isize) <= 0 {
        return -1;
    }
    if let Some(file) = &inner.fd_table.try_get(fd) {
        if let Ok(readfile) = file.file() {
            if readfile.inode.is_dir() {
                //return Err(SysErrNo::EISDIR);
                return -1;
            }
        }
        let file: Arc<dyn File> = file.any();
        if !file.readable() {
            //return Err(SysErrNo::EBADF);
            return -1;
        }
        // release current task TCB manually to avoid multi-borrow
        let ret = file
            .read(UserBuffer::new(
                safe_translated_byte_buffer(&mut inner.memory_set, buf, len).unwrap(),
            ))
            .unwrap();
        drop(inner);
        drop(process);
        ret as isize
    } else {
        //Err(SysErrNo::EBADF)
        -1
    }
    // if let Some(file) = &inner.fd_table.try_get(fd) {
    //     let file = file.clone();
    //     if !file.readable() {
    //         return -1;
    //     }
    //     // release current task TCB manually to avoid multi-borrow
    //     drop(inner);
    //     //trace!("kernel: sys_read .. file.read");
    //     file.read(UserBuffer::new(translated_byte_buffer(token, buf, len)).as_bytes_mut()) as isize
    // } else {
    //     -1
    // }
}
/// open sys
pub fn sys_open(dirfd: isize, path: *const u8, flags: u32, mode: u32) -> isize {
    debug!("in sys open");
    let process = current_process();
    let inner = process.inner_exclusive_access();
    let token = inner.get_user_token();
    let path = translated_str(token, path);
    let flags = OpenFlags::from_bits(flags).unwrap();
    let mut abs_path = inner.get_abs_path(dirfd, &path);
    if abs_path == "" {
        return -1;
    }

    if abs_path == "/proc/self/stat" {
        abs_path = format!("/proc/{}/stat", process.getpid());
    }
    let inode = match open(&abs_path, flags, mode) {
        Ok(i) => i,
        Err(_) => {
            return -1;
        }
    };
    let new_fd = inner.fd_table.alloc_fd().unwrap();
    inner
        .fd_table
        .set(new_fd, FileDescriptor::new(flags, inode));

    inner.fs_info.insert(abs_path, new_fd);
    new_fd as isize
    // if let Some(dentry) = open_file(inode, path.as_str(), OpenFlags::from_bits(flags as i32).unwrap()) {
    //     let mut inner = process.inner_exclusive_access();
    //     let fd = inner.alloc_fd();
    //     let file = cast_inode_to_file(dentry.inode());
    //     inner.fd_table.try_get(fd) = file;
    //     fd as isize
    // } else {
    //     -1
    // }
    //unimplemented!()
}
/// close syscall
pub fn sys_close(fd: usize) -> isize {
    debug!("in sys close");
    let process = current_process();
    let inner = process.inner_exclusive_access();
    if fd >= inner.fd_table.len() {
        return -1;
    }
    if inner.fd_table.try_get(fd).is_none() {
        return -1;
    }
    inner.fd_table.try_get(fd).take();
    0
}
/// pipe syscall
pub fn sys_pipe(fd: *mut u32, flags: u32) -> isize {
    let process = current_process();
    let mut inner = process.inner_exclusive_access();
    let token = inner.get_user_token();
    let mut pipe_flags = OpenFlags::empty();
    if flags == 0x80000 {
        pipe_flags |= OpenFlags::O_CLOEXEC;
    }

    let (read_pipe, write_pipe) = make_pipe();
    let read_fd = inner.fd_table.alloc_fd().unwrap();
    inner.fd_table.set(
        read_fd,
        FileDescriptor::new(pipe_flags, FileClass::Abs(read_pipe)),
    );
    let write_fd = inner.fd_table.alloc_fd().unwrap();
    inner.fd_table.set(
        write_fd,
        FileDescriptor::new(pipe_flags, FileClass::Abs(write_pipe)),
    );
    inner.fs_info.insert("pipe".to_string(), read_fd);
    inner.fs_info.insert("pipe".to_string(), write_fd);
    debug!("to copy to virt");
    drop(inner);
    copy_to_virt(&(read_fd as u32), fd);
    copy_to_virt(&(write_fd as u32), unsafe { fd.add(1) });
    0

    // inner.fd_table.try_get(read_fd) = Some(pipe_read);
    // let write_fd = inner.alloc_fd();

    //inner.fd_table.try_get(write_fd) = Some(pipe_write);
    //*translated_refmut(token, pipe) = read_fd;
    //*translated_refmut(token, unsafe { pipe.add(1) }) = write_fd;
    //0
}
/// dup syscall
pub fn sys_dup(fd: usize) -> isize {
    // trace!(
    //     "kernel:pid[{}] sys_dup",
    //     current_task().unwrap().process.upgrade().unwrap().getpid()
    // );
    let process = current_process();
    let inner = process.inner_exclusive_access();
    if fd >= inner.fd_table.len() {
        return -1;
    }
    if inner.fd_table.try_get(fd).is_none() {
        return -1;
    }
    let new_fd = match inner.fd_table.alloc_fd() {
        Ok(fd) => fd,
        Err(_) => return -1,
    };
    // inner.fd_table.try_get(new_fd) = Some(Arc::new(
    //     inner
    //     .fd_table
    //     .try_get(fd)
    //     .as_ref()
    //     .unwrap()
    // )); old implementation
    let mut file = inner.fd_table.get(fd);
    file.unset_cloexec();
    inner.fd_table.set(new_fd, file);
    inner.fs_info.insert_with_glue(fd, new_fd);
    new_fd as isize
}

pub fn sys_dup3(old: usize, new: usize, flags: u32) -> isize {
    let process = current_process();
    let inner = process.inner_exclusive_access();

    if old >= inner.fd_table.len()
        || (old as isize) < 0
        || (new as isize) < 0
        || new >= inner.fd_table.get_soft_limit()
        || inner.fd_table.try_get(old).is_none()
    {
        return -1;
    }
    if inner.fd_table.len() <= new {
        inner.fd_table.resize(new + 1).unwrap();
    }

    let mut file = inner.fd_table.get(old);
    if flags == 0x800000 || flags == 0x80000 {
        file.set_cloexec();
    } else {
        file.unset_cloexec();
    }
    inner.fd_table.set(new, file);
    new as isize
}

pub fn sys_fstat(fd: usize, st: *mut Kstat) -> isize {
    debug!("in sys fast");
    let process = current_process();
    let inner = process.inner_exclusive_access();
    if fd >= inner.fd_table.len() || inner.fd_table.try_get(fd).is_none() {
        return -1;
    }
    let file = inner.fd_table.get(fd).any();
    let stat = file.fstat();
    drop(inner);
    copy_to_virt(&stat, st);
    0
    // if let Some(file) = &inner.fd_table.try_get(fd) {
    //     let file = file.clone();
    //     // release current task TCB manually to avoid multi-borrow
    //     drop(inner);
    //     let stat = file.fstat().unwrap();
    //     copy_to_virt(&stat, st);
    //     return 0
    // }
    // -1
}

pub fn sys_getcwd(buf: *const u8, size: usize) -> isize {
    let process = current_process();
    let mut inner = process.inner_exclusive_access();
    let cwdlen = inner.fs_info.cwd().len();
    if (buf as isize) < 0 || is_bad_address(buf as usize) || (size as isize) < 0 || size <= cwdlen {
        return -1;
    }
    let mut buffer =
        UserBuffer::new(safe_translated_byte_buffer(&mut inner.memory_set, buf, size).unwrap());
    buffer.write(inner.fs_info.cwd_as_bytes());
    buf as isize
}

/// YOUR JOB: Implement linkat.
pub fn sys_linkat(_old_name: *const u8, _new_name: *const u8) -> isize {
    unimplemented!()
    // // trace!(
    // //     "kernel:pid[{}] sys_linkat(old_name: 0x{:x?}, new_name: 0x{:x?})",
    // //     current_task().unwrap().process.upgrade().unwrap().getpid(), old_name, new_name
    // // );
    // let token = current_user_token();
    // let old_path = translated_str(token, old_name);
    // let new_path = translated_str(token, new_name);
    // //ROOT_INODE.
    // // let curdir = current_process()
    // //     .inner_exclusive_access()
    // //     .work_dir
    // //     .clone();
    // let curdir = Arc::new(crate::fs::dentry::Dentry::new("/", ROOT_INODE.clone()));

    // let target = curdir.inode().lookup(old_path.as_str()).unwrap();
    // if curdir.inode().link(&new_path, target) {
    //     0
    // } else {
    //     super::sys_result::SysError::ENOENT as isize
    // }
}

/// YOUR JOB: Implement unlinkat.
pub fn sys_unlinkat(dirfd: isize, path: *const u8, _flags: u32) -> isize {
    //unimplemented!()
    // // trace!(
    // //     "kernel:pid[{}] sys_unlinkat(name: 0x{:x?})",
    // //     current_task().unwrap().process.upgrade().unwrap().getpid(), name
    // // );
    debug!("in sys unlink");
    let process = current_process();
    let inner = process.inner_exclusive_access();

    let token = inner.get_user_token();
    let path = translated_str(token, path);
    let abs_path = inner.get_abs_path(dirfd, &path);
    if abs_path == "" {
        return -1;
    }
    debug!("to open,the abs path is :{}", abs_path);
    let osfile = open(&abs_path, OpenFlags::O_ASK_SYMLINK, NONE_MODE)
        .unwrap()
        .file()
        .unwrap();
    if osfile.inode.link_cnt().unwrap() == 1 && inner.fs_info.has_fd(&path) {
        osfile.inode.delay();
        remove_inode_idx(&abs_path);
    } else {
        osfile.inode.unlink(&abs_path).unwrap();
        remove_inode_idx(&abs_path);
    }
    0
    // let curdir = Arc::new(crate::fs::dentry::Dentry::new("/", ROOT_INODE.clone()));

    // if curdir.inode().unlink(&path) {
    //     0
    // } else {
    //     super::sys_result::SysError::ENOENT as isize
    // }
}

/// change work dir
pub fn sys_chdir(path: *const u8) -> isize {
    let process = current_process();
    let inner = process.inner_exclusive_access();
    let token = inner.get_user_token();
    if (path as isize) <= 0 || is_bad_address(path as usize) {
        return 0;
    }
    let mut path = translated_str(token, path);
    if path.len() > MAX_PATH_LEN {
        return -1;
    }
    let abs_path = get_abs_path(inner.fs_info.cwd(), &path);
    let osfile = open(&abs_path, OpenFlags::O_RDONLY, NONE_MODE)
        .unwrap()
        .file()
        .unwrap();
    if !osfile.inode.is_dir() {
        return -1;
    }
    if path.starts_with("./") {
        path = path[1..].to_string();
    }
    if inner.fs_info.in_root() {
        inner.fs_info.set_cwd(path);
    } else {
        inner.fs_info.set_cwd(abs_path);
    }
    0
}

/// get dentries
pub fn sys_getdents64(fd: usize, buf: *const u8, len: usize) -> isize {
    let process = current_process();
    let mut inner = process.inner_exclusive_access();
    if fd >= inner.fd_table.len() || inner.fd_table.try_get(fd).is_none() {
        return -1;
    }
    let mut buffer =
        UserBuffer::new(safe_translated_byte_buffer(&mut inner.memory_set, buf, len).unwrap());
    let file = inner.fd_table.get(fd).file().unwrap();
    let off;
    let check_off = file.lseek(0, SEEK_CUR);
    if let Err(_) = check_off {
        return 0;
    } else {
        off = check_off.unwrap();
    }
    let (de, off) = file.inode.read_dentry(off, len).unwrap();
    buffer.write(de.as_slice());
    let _ = file.lseek(off as isize, SEEK_SET).unwrap();
    return de.len() as isize;
}

/// mkdirat
pub fn sys_mkdirat(dirfd: isize, path: *const u8, mode: u32) -> isize {
    let process = current_process();
    let inner = process.inner_exclusive_access();
    let token = inner.get_user_token();
    let path = translated_str(token, path);

    if dirfd != -100 && dirfd as usize >= inner.fd_table.len() {
        return -1;
    }
    let abs_path = inner.get_abs_path(dirfd, &path);
    if let Ok(_) = open(&abs_path, OpenFlags::O_RDWR, NONE_MODE) {
        return -1;
    }
    if let Ok(_) = open(
        &abs_path,
        OpenFlags::O_RDWR | OpenFlags::O_CREATE | OpenFlags::O_DIRECTORY,
        mode,
    ) {
        return 0;
    }
    -1
}

/// nount
pub fn sys_mount(
    special: *const u8,
    dir: *const u8,
    ftype: *const u8,
    flags: u32,
    data: *const u8,
) -> isize {
    let token = current_user_token();
    let (special, dir, ftype) = (
        translated_str(token, special),
        translated_str(token, dir),
        translated_str(token, ftype),
    );
    if !data.is_null() {
        let data = translated_str(token, data);
        let ret = MNT_TABLE.lock().mount(special, dir, ftype, flags, data);
        if ret != -1 {
            0
        } else {
            -1
        }
    } else {
        let ret = MNT_TABLE
            .lock()
            .mount(special, dir, ftype, flags, String::from(""));
        if ret != -1 {
            0
        } else {
            -1
        }
    }
}

/// unmount
pub fn sys_unmount2(special: *const u8, flags: u32) -> isize {
    let token = current_user_token();
    let special = translated_str(token, special);
    let ret = MNT_TABLE.lock().umount(special, flags);
    if ret != -1 {
        0
    } else {
        -1
    }
}<|MERGE_RESOLUTION|>--- conflicted
+++ resolved
@@ -52,22 +52,10 @@
         }
         let file = file.clone();
         // release current task TCB manually to avoid multi-borrow
-<<<<<<< HEAD
-        info!(
-            "kernel:pid[{}] sys_write .. file.write",
-            process.getpid()
-        );
-        let ret = match file.write(
-            UserBuffer::new(
-                safe_translated_byte_buffer(&mut inner.memory_set, buf, len).unwrap(),
-            )
-        ) {
-=======
         //debug!("to translated byte buffer");
         let ret = match file.write(UserBuffer::new(
             safe_translated_byte_buffer(&mut inner.memory_set, buf, len).unwrap(),
         )) {
->>>>>>> 15223f6e
             Ok(n) => n as isize,
             Err(e) => {
                 info!("kernel: sys_write .. file.write error: {:?}", e);
@@ -75,13 +63,7 @@
                 return -1;
             }
         };
-<<<<<<< HEAD
-        info!(
-            "kernel:pid ok"
-        );
-=======
         //debug!("write ok");
->>>>>>> 15223f6e
         drop(inner);
         drop(process);
         return ret;
