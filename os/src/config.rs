//! Constants in the kernel

#[allow(unused)]

pub const FLAG: &str = r#"

   _____       __         __  _               
  / ___/__  __/ /_  _____/ /_(_)_  ______ ___ 
  \__ \/ / / / __ \/ ___/ __/ / / / / __ `__ \
 ___/ / /_/ / /_/ (__  ) /_/ / /_/ / / / / / /
/____/\__,_/_.___/____/\__/_/\__,_/_/ /_/ /_/                     

"#; // ANSI Shadow

/// The number of ticks per second
pub const TICKS_PER_SEC: usize = 100;
/// The number of milliseconds per second
pub const MSEC_PER_SEC: usize = 1000;
/// kernel stack size
pub const KERNEL_STACK_SIZE: usize = 4096 * 8;
/// the virtual addr of trapoline
pub const TRAMPOLINE: usize = usize::MAX - PAGE_SIZE + 1;
pub const SIGRETURN: usize = usize::MAX - 3000 * PAGE_SIZE + 1;

pub const THREAD_MAX_NUM: usize = 3000;
// 0x40_0000_0000 即 256GiB，低位地址空间的最高地址，但是不影响
pub const USER_SPACE_SIZE: usize = 0x5000_0000;

/*
------------------------------
    ...
    ...
    ...
    -----------------
    user1's heap size
-------------------------------heap_bottom
    guard page
--------------------------------user_trap_context_top
    guard page
    --------------------
    user1's trap context
    --------------------
    guard page
    --------------------
    user2's trap context
    ...
    ...
    ...
-----------------------------user_stack_top
    guard page
    ---------------
    user1's stack
    ---------------
    guard page
    ---------------
    user2's stack
    ...
    ...
    ...
------------------------------





*/

pub const USER_TRAP_CONTEXT_TOP: usize = USER_SPACE_SIZE;

pub const USER_STACK_TOP: usize = USER_TRAP_CONTEXT_TOP - PAGE_SIZE * THREAD_MAX_NUM;

pub const MMAP_TOP: usize = USER_TRAP_CONTEXT_TOP
    - PAGE_SIZE * THREAD_MAX_NUM
    - USER_STACK_SIZE * THREAD_MAX_NUM
    - PAGE_SIZE;
//heap bottom
pub const USER_HEAP_BOTTOM: usize = 0x100_0000;
///heap size
pub const USER_HEAP_SIZE: usize = 0x10_0000;

pub const DL_INTERP_OFFSET: usize = 0x2500_0000;
/// qemu board info
pub use crate::board::{CLOCK_FREQ, MMIO};
pub const UART: usize = 0x1FE0_01E0;

//#[cfg(target_arch = "riscv64")]
/// physical memory end address
<<<<<<< HEAD
pub const MEMORY_END: usize = 0x9800_0000;
#[cfg(target_arch = "riscv64")]
=======
pub const MEMORY_END: usize = 0x8800_0000;
// #[cfg(target_arch = "loongarch64")]
// pub const MEMORY_END: usize = 0x9000_0000_8800_0000;

>>>>>>> 52ed2daf
/// page size : 4KB
pub const PAGE_SIZE: usize = 0x1000;
/// page size bits: 12
pub const PAGE_SIZE_BITS: usize = 0xc;
/// user app's stack size
pub const USER_STACK_SIZE: usize = 4096 * 8;
/// kernel heap size
pub const KERNEL_HEAP_SIZE: usize = 0x200_0000;

#[cfg(target_arch = "loongarch64")]
pub const PALEN: usize = 48;<|MERGE_RESOLUTION|>--- conflicted
+++ resolved
@@ -85,15 +85,7 @@
 
 //#[cfg(target_arch = "riscv64")]
 /// physical memory end address
-<<<<<<< HEAD
 pub const MEMORY_END: usize = 0x9800_0000;
-#[cfg(target_arch = "riscv64")]
-=======
-pub const MEMORY_END: usize = 0x8800_0000;
-// #[cfg(target_arch = "loongarch64")]
-// pub const MEMORY_END: usize = 0x9000_0000_8800_0000;
-
->>>>>>> 52ed2daf
 /// page size : 4KB
 pub const PAGE_SIZE: usize = 0x1000;
 /// page size bits: 12
