--- conflicted
+++ resolved
@@ -347,12 +347,7 @@
         // prepare trap_cx of main thread
         let task_inner = task.inner_exclusive_access();
         let trap_cx = task_inner.get_trap_cx();
-<<<<<<< HEAD
         let ustack_top = task_inner.ustack_top();
-        #[cfg(target_arch = "riscv64")]
-=======
-        let ustack_top = task_inner.ustack_top(true);
->>>>>>> 52ed2daf
         let kstack_top = task.kstack.get_top();
         drop(task_inner);
         //info!("ustack_top = {:#x}, kstack_top = {:#x}", ustack_top, kstack_top);
@@ -415,33 +410,17 @@
         // since memory_set has been changed
         //trace!("kernel: exec .. alloc user resource for main thread again");
         let task = self.inner_exclusive_access().get_task(0);
-<<<<<<< HEAD
         task.alloc_user_res(true);
         // #[cfg(target_arch = "riscv64")]
         // task.set_user_trap();
         //let trap_cx_ppn = task.trap_cx_ppn(task.tid());
         //let trap_cx_ppn = task.
-=======
-        info!(
-            "in pcb exec, alloc user res for main thread, pid = {}, tid = {}",
-            self.getpid(),
-            task.tid()
-        );
-        task.alloc_user_res();
-        info!(
-            "in pcb exec, alloc user res ok, pid = {}, tid = {}",
-            self.getpid(),
-            task.tid()
-        );
-        let trap_cx_ppn = task.trap_cx_ppn(task.tid());
->>>>>>> 52ed2daf
         let mut task_inner = task.inner_exclusive_access();
 
         debug!(
             "kernel: exec .. alloc user resource for main thread again, pid = {}",
             self.getpid()
         );
-<<<<<<< HEAD
         // #[cfg(target_arch = "riscv64")]
         // {
         //     task_inner.trap_cx_ppn = trap_cx_ppn;
@@ -450,13 +429,6 @@
         // push arguments on user stack
         let mut user_sp = task_inner.ustack_top() as usize;
         info!("in pcb exec, initial user_sp = {:#x}", user_sp);
-=======
-        task_inner.trap_cx_ppn = trap_cx_ppn;
-        debug!("in pcb exec, trap cx ppn is : {}", task_inner.trap_cx_ppn.0);
-        // push arguments on user stack
-        let mut user_sp = task_inner.ustack_top(true) as usize;
-        info!("in pcb exec, initial user_sp = {}", user_sp);
->>>>>>> 52ed2daf
 
         //usize大小
         let size = core::mem::size_of::<usize>();
@@ -662,8 +634,7 @@
             if flags.contains(CloneFlags::CLONE_CHILD_SETTID) {
                 put_data(token, child_tid, task.tid() as u32);
             }
-            let trap_cx;
-            #[cfg(target_arch = "riscv64")]
+            let trap_cx: &mut TrapContext;
             {
                 let task_inner = task.inner_exclusive_access();
                 trap_cx = task_inner.get_trap_cx();
@@ -680,13 +651,13 @@
                 // debug!("[new thread] entry_point:{:#x}", entry_point);
                 trap_cx.sepc = entry_point;
                 //a0
-                trap_cx.x[10] = arg;
+                trap_cx.gp.x[10] = arg;
                 //sp
                 trap_cx.set_sp(stack);
             }
             if flags.contains(CloneFlags::CLONE_SETTLS) {
                 debug!("tls");
-                trap_cx.x[4] = tls;
+                trap_cx.gp.x[4] = tls;
             }
             insert_into_tid2task(task.tid(), Arc::clone(&task));
             add_task(task);
@@ -767,35 +738,21 @@
             }
 
             drop(child_inner);
-            let trap_cx;
+            let trap_cx: &mut TrapContext;
             #[cfg(target_arch = "riscv64")]
             {
                 let task_inner = task.inner_exclusive_access();
-<<<<<<< HEAD
                 trap_cx = task_inner.get_trap_cx();
-                trap_cx.x[10] = 0;
-=======
-                let trap_cx = task_inner.get_trap_cx();
                 trap_cx.gp.x[10] = 0;
->>>>>>> 52ed2daf
                 trap_cx.kernel_sp = task.kstack.get_top();
             }
             // modify kstack_top in trap_cx of this thread
             #[cfg(target_arch = "loongarch64")]
             {
-<<<<<<< HEAD
-                let mut kstack = &mut task.inner_exclusive_access().kstack;
-                // 修改trap_cx的内容，使其保持与父进程相同
-                // 这需要拷贝父进程的主线程的内核栈到子进程的内核栈中
-                trap_cx = kstack.get_trap_cx();
-                trap_cx.x[4] = 0; // a0, the same with
-                kstack.copy_from_other(&parent.get_task(0).inner_exclusive_access().kstack);
-=======
                 let task_inner = task.inner_exclusive_access();
-                let trap_cx = task_inner.get_trap_cx();
+                trap_cx = task_inner.get_trap_cx();
                 trap_cx.gp.x[4] = 0;
                 trap_cx.kernel_sp = task.kstack.get_top();
->>>>>>> 52ed2daf
             }
 
             if stack != 0 {
@@ -808,12 +765,12 @@
                 // debug!("[new thread] entry_point:{:#x}", entry_point);
                 trap_cx.sepc = entry_point;
                 //a0
-                trap_cx.x[10] = arg;
+                trap_cx.gp.x[10] = arg;
                 //sp
                 trap_cx.set_sp(stack);
             }
             if flags.contains(CloneFlags::CLONE_SETTLS) {
-                trap_cx.x[4] = tls;
+                trap_cx.gp.x[4] = tls;
             }
             insert_into_tid2task(task.tid(), Arc::clone(&task));
             insert_into_pid2process(child.getpid(), Arc::clone(&child));
