--- conflicted
+++ resolved
@@ -38,14 +38,9 @@
 pub use context::TaskContext;
 pub use id::{pid_alloc, KernelStack, PidHandle, IDLE_PID};
 pub use manager::{
-<<<<<<< HEAD
     add_block_task, add_task, pid2process, remove_from_pid2process, remove_task, wakeup_task,
-    wakeup_task_by_pid,
+    wakeup_task_by_pid, process_num,
     THREAD_GROUP,
-=======
-    add_block_task, add_task, pid2process, process_num, remove_from_pid2process, remove_task,
-    wakeup_task, wakeup_task_by_pid,
->>>>>>> f173e0cd
 };
 pub use process::{CloneFlags, Tms, TmsInner, ProcessControlBlock, ProcessControlBlockInner};
 #[cfg(target_arch = "loongarch64")]
