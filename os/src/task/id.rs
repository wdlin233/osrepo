--- conflicted
+++ resolved
@@ -160,16 +160,12 @@
     KernelStack(kstack_id)
 }
 
-<<<<<<< HEAD
-//#[cfg(target_arch = "riscv64")]
-=======
 #[cfg(target_arch = "loongarch64")]
 pub fn kstack_alloc() -> KernelStack {
     KernelStack(alloc::vec![0u8; KERNEL_STACK_SIZE])
 }
 
 #[cfg(target_arch = "riscv64")]
->>>>>>> 52ed2daf
 impl Drop for KernelStack {
     fn drop(&mut self) {
         debug!("to drop kernel stack");
