//! Implementation of [`TaskManager`]
//!
//! It is only used to manage processes and schedule process based on ready queue.
//! Other CPU process monitoring functions are in Processor.

use super::{ProcessControlBlock, TaskControlBlock, TaskStatus};
use crate::sync::UPSafeCell;
use alloc::collections::{BTreeMap, VecDeque};
use alloc::sync::Arc;
use alloc::vec::Vec;
use lazy_static::*;
use spin::{Lazy, Mutex};
///A array of `TaskControlBlock` that is thread-safe
pub struct TaskManager {
    ready_queue: VecDeque<Arc<TaskControlBlock>>,
    ///block map : <pid,>
    block_map: BTreeMap<usize, Arc<TaskControlBlock>>,
    /// The stopping task, leave a reference so that the kernel stack will not be recycled when switching tasks
    stop_task: Option<Arc<TaskControlBlock>>,
}

/// A simple FIFO scheduler.
impl TaskManager {
    ///Creat an empty TaskManager
    pub fn new() -> Self {
        Self {
            ready_queue: VecDeque::new(),
            block_map: BTreeMap::new(),
            stop_task: None,
        }
    }
    /// Add process back to ready queue
    pub fn add(&mut self, task: Arc<TaskControlBlock>) {
        self.ready_queue.push_back(task);
    }
    /// Add a task to stopping task
    pub fn add_stop(&mut self, task: Arc<TaskControlBlock>) {
        // NOTE: as the last stopping task has completely stopped (not
        // using kernel stack any more, at least in the single-core
        // case) so that we can simply replace it;
        self.stop_task = Some(task);
    }
    /// Add a task to block task
    pub fn add_block(&mut self, task: Arc<TaskControlBlock>) {
        //The blocking queue
        // which temporarily holds tasks waiting for timer expiration.
        let process = task.process.upgrade().unwrap();
        self.block_map.insert(process.getpid(), task);
    }

    /// Take a process out of the ready queue
    pub fn fetch(&mut self) -> Option<Arc<TaskControlBlock>> {
        //debug!("ready queue size:{}", self.ready_queue.len());
        self.ready_queue.pop_front()
    }
    pub fn remove(&mut self, task: Arc<TaskControlBlock>) {
        if let Some((id, _)) = self
            .ready_queue
            .iter()
            .enumerate()
            .find(|(_, t)| Arc::as_ptr(t) == Arc::as_ptr(&task))
        {
            self.ready_queue.remove(id);
        }
    }
    /// remove block
    pub fn remove_block(&mut self, task: &Arc<TaskControlBlock>) {
        let process = task.process.upgrade().unwrap();
        let pid = process.getpid();
        //debug!("remove block :{}",pid);
        self.block_map.remove(&pid);
    }
    /// remove block by pid
    pub fn remove_block_by_pid(&mut self, pid: usize) {
        //debug!("remove block by pid:{}",pid);
        info!("(remove_block_by_pid) manager blocked map len {}, stoped {}", self.block_map.len(), self.stop_task.is_some());
        if let Some(task) = self.block_map.remove(&pid) {
            let mut inner = task.inner_exclusive_access();
            if inner.task_status != TaskStatus::Ready {
                inner.task_status = TaskStatus::Ready;
                drop(inner);
                self.add(task);
                debug!("(remove_block_by_pid) Add task ok : {}", pid);
            }
        }
    }
    pub fn wakeup_parent(&mut self, pid: usize) {
        // let 
        //             //&& task.inner_exclusive_access().task_status == TaskStatus::Ready
        //     })
        //     .map(|(idx, _)| idx);
        if let Some((_, (_, task))) = self
            .block_map
            .iter()
            .enumerate()
            .find(|(_, (_, task))| {
                task.tid() == pid  }) {
            // log::info!("wake up parent {}", pid);
            
            //let p = self.ready_queue.remove(idx).unwrap();
            self.ready_queue.push_front(task.clone());
            self.remove_block_by_pid(pid);
        } else {
            info!("(wakeup_parent) no parent pid=={}", pid);
            // 父进程已被回收,被添加到了initproc下
            if pid != 1 {
                // log::info!("wake up parent {}", 0);
                self.wakeup_parent(1);
            }
        }
    }
}

lazy_static! {
    /// TASK_MANAGER instance through lazy_static!
    pub static ref TASK_MANAGER: UPSafeCell<TaskManager> =
        unsafe { UPSafeCell::new(TaskManager::new()) };
    /// PID2PCB instance (map of pid to pcb)
    pub static ref PID2PCB: UPSafeCell<BTreeMap<usize, Arc<ProcessControlBlock>>> =
        unsafe { UPSafeCell::new(BTreeMap::new()) };
}

/// Add a task to ready queue
pub fn add_task(task: Arc<TaskControlBlock>) {
    //debug!("kernel: TaskManager::add_task");
    TASK_MANAGER.exclusive_access().add(task);
}
/// Add a task to block queue
pub fn add_block_task(task: Arc<TaskControlBlock>) {
    TASK_MANAGER.exclusive_access().add_block(task);
}

/// Wake up a task
pub fn wakeup_task(task: Arc<TaskControlBlock>) {
    //trace!("kernel: TaskManager::wakeup_task");
    let mut task_inner = task.inner_exclusive_access();
    task_inner.task_status = TaskStatus::Ready;
    drop(task_inner);
    TASK_MANAGER.exclusive_access().remove_block(&task);
    add_task(task);
}
/// wake up a task by pid
pub fn wakeup_task_by_pid(pid: usize) {
    //debug!("block task id:{}",pid);
    TASK_MANAGER.exclusive_access().remove_block_by_pid(pid);
    //debug!("wake up task {} ok",pid);
}

/// Remove a task from the ready queue
pub fn remove_task(task: Arc<TaskControlBlock>) {
    //trace!("kernel: TaskManager::remove_task");
    TASK_MANAGER.exclusive_access().remove(task);
}

/// Set a task to stop-wait status, waiting for its kernel stack out of use.
pub fn add_stopping_task(task: Arc<TaskControlBlock>) {
    TASK_MANAGER.exclusive_access().add_stop(task);
}

/// Get process by pid
pub fn pid2process(pid: usize) -> Option<Arc<ProcessControlBlock>> {
    info!("(pid2process) pid: {}", pid);
    let map = PID2PCB.exclusive_access();
    map.get(&pid).map(Arc::clone)
}

/// Insert item(pid, pcb) into PID2PCB map (called by do_fork AND ProcessControlBlock::new)
pub fn insert_into_pid2process(pid: usize, process: Arc<ProcessControlBlock>) {
    info!("(insert_into_pid2process) pid: {}", pid);
    PID2PCB.exclusive_access().insert(pid, process);
}

/// Remove item(pid, _some_pcb) from PDI2PCB map (called by exit_current_and_run_next)
pub fn remove_from_pid2process(pid: usize) {
    info!("(remove_from_pid2process) pid: {}", pid);
    PID2PCB.exclusive_access().remove(&pid);
}
/// Take a process out of the ready queue
pub fn fetch_task() -> Option<Arc<TaskControlBlock>> {
    //debug!("kernel: TaskManager::fetch_task");
    TASK_MANAGER.exclusive_access().fetch()
}
<<<<<<< HEAD
/// 
pub fn wakeup_parent(pid: usize) {
    TASK_MANAGER.exclusive_access().wakeup_parent(pid);
}

/// 线程组
pub static THREAD_GROUP: Lazy<Mutex<BTreeMap<usize, Vec<Arc<ProcessControlBlock>>>>> =
    Lazy::new(|| Mutex::new(BTreeMap::new()));

pub fn insert_into_thread_group(pid: usize, process: &Arc<ProcessControlBlock>) {
    THREAD_GROUP
        .lock()
        .entry(pid)
        .or_insert_with(Vec::new)
        .push(process.clone());
}
/// 删除整个线程组,同时将线程从pid2process移除
/// 实际上这里和 pid2process 是有联系的，先都存放着. TODO!(wdlin)
pub fn remove_all_from_thread_group(pid: usize) {
    THREAD_GROUP.lock().remove(&pid);
=======

// process num
pub fn process_num() -> usize {
    PID2PCB.exclusive_access().len()
>>>>>>> f173e0cd
}<|MERGE_RESOLUTION|>--- conflicted
+++ resolved
@@ -180,7 +180,11 @@
     //debug!("kernel: TaskManager::fetch_task");
     TASK_MANAGER.exclusive_access().fetch()
 }
-<<<<<<< HEAD
+
+// process num
+pub fn process_num() -> usize {
+    PID2PCB.exclusive_access().len()
+}
 /// 
 pub fn wakeup_parent(pid: usize) {
     TASK_MANAGER.exclusive_access().wakeup_parent(pid);
@@ -201,10 +205,4 @@
 /// 实际上这里和 pid2process 是有联系的，先都存放着. TODO!(wdlin)
 pub fn remove_all_from_thread_group(pid: usize) {
     THREAD_GROUP.lock().remove(&pid);
-=======
-
-// process num
-pub fn process_num() -> usize {
-    PID2PCB.exclusive_access().len()
->>>>>>> f173e0cd
 }