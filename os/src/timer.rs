<<<<<<< HEAD
//! RISC-V & LoongArch timer-related functionality
=======
#![allow(missing_docs)] 

//! RISC-V timer-related functionality
>>>>>>> 5bdf7728

use core::cmp::Ordering;

use core::{
    //cmp::Ordering,
    ops::{Add, AddAssign, Sub},
};

use crate::config::CLOCK_FREQ;
use crate::sync::UPSafeCell;
use crate::task::TaskControlBlock;
use crate::config::{MSEC_PER_SEC, TICKS_PER_SEC};
use alloc::collections::BinaryHeap;
use alloc::sync::Arc;
use lazy_static::*;
#[cfg(target_arch = "riscv64")]
use riscv::register::time;
#[cfg(target_arch = "loongarch64")]
use loongarch64::time::{get_timer_freq, Time};

/// The number of microseconds per second
pub const NSEC_PER_SEC: usize = 1_000_000_000;
pub const NSEC_PER_MSEC: usize = 1_000_000;
pub const NSEC_PER_USEC: usize = 1_000;

pub const USEC_PER_SEC: usize = 1_000_000;
pub const USEC_PER_MSEC: usize = 1_000;

#[allow(dead_code)]
const MICRO_PER_SEC: usize = 1_000_000;

<<<<<<< HEAD
=======
#[derive(Clone, Copy, Debug, Eq, PartialEq)]
/// Traditional UNIX timespec structures represent elapsed time, measured by the system clock
/// # *CAUTION*
/// tv_sec & tv_usec should be usize.
/// SaZiKK impl TimeSpec ToT
pub struct TimeSpec {
    /// The tv_sec member represents the elapsed time, in whole seconds.
    pub tv_sec:  usize,
    /// The tv_usec member captures rest of the elapsed time, represented as the number of microseconds.
    pub tv_nsec: usize,
}
impl AddAssign for TimeSpec {
    fn add_assign(&mut self, rhs: Self) {
        self.tv_sec += rhs.tv_sec;
        self.tv_nsec += rhs.tv_nsec;
    }
}
impl Add for TimeSpec {
    type Output = Self;

    fn add(self, other: Self) -> Self {
        let mut sec = self.tv_sec + other.tv_sec;
        let mut nsec = self.tv_nsec + other.tv_nsec;
        sec += nsec / NSEC_PER_SEC;
        nsec %= NSEC_PER_SEC;
        Self {
            tv_sec:  sec,
            tv_nsec: nsec,
        }
    }
}

impl Sub for TimeSpec {
    type Output = Self;

    fn sub(self, other: Self) -> Self {
        let self_ns = self.to_ns();
        let other_ns = other.to_ns();
        if self_ns <= other_ns {
            TimeSpec::new()
        } else {
            TimeSpec::from_ns(self_ns - other_ns)
        }
    }
}

impl Ord for TimeSpec {
    fn cmp(&self, other: &Self) -> Ordering {
        match self.tv_sec.cmp(&other.tv_sec) {
            Ordering::Less => Ordering::Less,
            Ordering::Equal => self.tv_nsec.cmp(&other.tv_nsec),
            Ordering::Greater => Ordering::Greater,
        }
    }
}

impl PartialOrd for TimeSpec {
    fn partial_cmp(&self, other: &Self) -> Option<Ordering> {
        Some(self.cmp(other))
    }
}

impl TimeSpec {
    pub fn new() -> Self {
        Self {
            tv_sec:  0,
            tv_nsec: 0,
        }
    }
    pub fn from_tick(tick: usize) -> Self {
        Self {
            tv_sec:  tick / CLOCK_FREQ,
            tv_nsec: (tick % CLOCK_FREQ) * NSEC_PER_SEC / CLOCK_FREQ,
        }
    }
    pub fn from_s(s: usize) -> Self {
        Self {
            tv_sec:  s,
            tv_nsec: 0,
        }
    }
    pub fn from_ms(ms: usize) -> Self {
        Self {
            tv_sec:  ms / MSEC_PER_SEC,
            tv_nsec: (ms % MSEC_PER_SEC) * NSEC_PER_MSEC,
        }
    }
    pub fn from_us(us: usize) -> Self {
        Self {
            tv_sec:  us / USEC_PER_SEC,
            tv_nsec: (us % USEC_PER_SEC) * NSEC_PER_USEC,
        }
    }
    pub fn from_ns(ns: usize) -> Self {
        Self {
            tv_sec:  ns / NSEC_PER_SEC,
            tv_nsec: ns % NSEC_PER_SEC,
        }
    }
    pub fn to_ns(&self) -> usize {
        self.tv_sec * NSEC_PER_SEC + self.tv_nsec
    }
    pub fn is_zero(&self) -> bool {
        self.tv_sec == 0 && self.tv_nsec == 0
    }
    pub fn now() -> Self {
        TimeSpec::from_tick(get_time())
    }
}
>>>>>>> 5bdf7728

/// Get the current time in ticks
pub fn get_time() -> usize {
    #[cfg(target_arch = "riscv64")] return time::read();
    #[cfg(target_arch = "loongarch64")] return Time::read();
}

/// Get the current time in milliseconds
pub fn get_time_ms() -> usize {
    #[cfg(target_arch = "riscv64")] return time::read() * MSEC_PER_SEC / CLOCK_FREQ;
    #[cfg(target_arch = "loongarch64")] return Time::read() / (get_timer_freq() / MSEC_PER_SEC);
}

/// get current time in microseconds
pub fn get_time_us() -> usize {
    #[cfg(target_arch = "riscv64")] return time::read() * MICRO_PER_SEC / CLOCK_FREQ;
    #[cfg(target_arch = "loongarch64")] return Time::read() * MICRO_PER_SEC / get_timer_freq();
}

#[cfg(target_arch = "riscv64")]
/// Set the next timer interrupt
pub fn set_next_trigger() {
    use crate::hal::utils::set_timer;
    set_timer(get_time() + CLOCK_FREQ / TICKS_PER_SEC);
}

/// condvar for timer
pub struct TimerCondVar {
    /// The time when the timer expires, in milliseconds
    pub expire_ms: usize,
    /// The task to be woken up when the timer expires
    pub task: Arc<TaskControlBlock>,
}

impl PartialEq for TimerCondVar {
    fn eq(&self, other: &Self) -> bool {
        self.expire_ms == other.expire_ms
    }
}
impl Eq for TimerCondVar {}
impl PartialOrd for TimerCondVar {
    fn partial_cmp(&self, other: &Self) -> Option<Ordering> {
        let a = -(self.expire_ms as isize);
        let b = -(other.expire_ms as isize);
        Some(a.cmp(&b))
    }
}

impl Ord for TimerCondVar {
    fn cmp(&self, other: &Self) -> Ordering {
        self.partial_cmp(other).unwrap()
    }
}

lazy_static! {
    /// TIMERS: global instance: set of timer condvars
    static ref TIMERS: UPSafeCell<BinaryHeap<TimerCondVar>> =
        unsafe { UPSafeCell::new(BinaryHeap::<TimerCondVar>::new()) };
}

/// Add a timer
pub fn add_timer(expire_ms: usize, task: Arc<TaskControlBlock>) {
    // trace!(
    //     "kernel:pid[{}] add_timer",
    //     current_task().unwrap().process.upgrade().unwrap().getpid()
    // );
    let mut timers = TIMERS.exclusive_access();
    timers.push(TimerCondVar { expire_ms, task });
}

/// Remove a timer
pub fn remove_timer(task: Arc<TaskControlBlock>) {
    //trace!("kernel:pid[{}] remove_timer", current_task().unwrap().process.upgrade().unwrap().getpid());
    //trace!("kernel: remove_timer");
    let mut timers = TIMERS.exclusive_access();
    let mut temp = BinaryHeap::<TimerCondVar>::new();
    for condvar in timers.drain() {
        if Arc::as_ptr(&task) != Arc::as_ptr(&condvar.task) {
            temp.push(condvar);
        }
    }
    timers.clear();
    timers.append(&mut temp);
    //trace!("kernel: remove_timer END");
}

/// Check if the timer has expired
pub fn check_timer() {
    // trace!(
    //     "kernel:pid[{}] check_timer",
    //     current_task().unwrap().process.upgrade().unwrap().getpid()
    // );
    let current_ms = get_time_ms();
    let mut timers = TIMERS.exclusive_access();
    while let Some(timer) = timers.peek() {
        if timer.expire_ms <= current_ms {
            #[cfg(target_arch = "riscv64")]
            {
                use crate::task::wakeup_task;
                wakeup_task(Arc::clone(&timer.task));
            }
            #[cfg(target_arch = "loongarch64")]
            {
                use crate::task::add_task;
                add_task(Arc::clone(&timer.task));
            }
            timers.pop();
        } else {
            break;
        }
    }
}<|MERGE_RESOLUTION|>--- conflicted
+++ resolved
@@ -1,10 +1,4 @@
-<<<<<<< HEAD
 //! RISC-V & LoongArch timer-related functionality
-=======
-#![allow(missing_docs)] 
-
-//! RISC-V timer-related functionality
->>>>>>> 5bdf7728
 
 use core::cmp::Ordering;
 
@@ -36,8 +30,6 @@
 #[allow(dead_code)]
 const MICRO_PER_SEC: usize = 1_000_000;
 
-<<<<<<< HEAD
-=======
 #[derive(Clone, Copy, Debug, Eq, PartialEq)]
 /// Traditional UNIX timespec structures represent elapsed time, measured by the system clock
 /// # *CAUTION*
@@ -147,7 +139,6 @@
         TimeSpec::from_tick(get_time())
     }
 }
->>>>>>> 5bdf7728
 
 /// Get the current time in ticks
 pub fn get_time() -> usize {
