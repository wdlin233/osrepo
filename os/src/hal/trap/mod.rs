//! Trap handling functionality
//!
//! For rCore, we have a single trap entry point, namely `__alltraps`. At
//! initialization in [`init()`], we set the `stvec` CSR to point to it.
//!
//! All traps go through `__alltraps`, which is defined in `trap.S`. The
//! assembly language code does just enough work restore the kernel space
//! context, ensuring that Rust code safely runs, and transfers control to
//! [`trap_handler()`].
//!
//! It then calls different functionality based on what exactly the exception
//! was. For example, timer interrupts trigger task preemption, and syscalls go
//! to [`syscall()`].

mod context;

use crate::config::{MSEC_PER_SEC, TICKS_PER_SEC};
use crate::hal::strampoline;
use crate::mm::VirtAddr;
use crate::println;
pub use crate::signal::SignalFlags;
use crate::signal::{check_if_any_sig_for_current_task, handle_signal};
use crate::syscall::syscall;
use crate::task::{
    check_signals_of_current, current_add_signal, current_process, current_trap_cx,
    current_user_token, exit_current_and_run_next, suspend_current_and_run_next, current_trap_cx_user_va,
};
use crate::timer::check_timer;
pub use context::{MachineContext, UserContext};

use crate::config::TRAMPOLINE;

#[cfg(target_arch = "riscv64")]
use crate::{
    timer::{get_time, set_next_trigger},
};
#[cfg(target_arch = "loongarch64")]
use crate::{
    mm::{PageTable, VirtPageNum},
    timer::get_time,
};

use core::arch::{asm, global_asm};

#[cfg(target_arch = "loongarch64")]
use loongarch64::{
    register::{
        ecfg::LineBasedInterrupt,
        estat::{Exception, Interrupt, Trap},
        *,
    },
    time::get_timer_freq,
};
#[cfg(target_arch = "riscv64")]
use riscv::register::{
    mtvec::TrapMode,
    satp,
    scause::{self, Exception, Interrupt, Trap},
    sie, stval, stvec,
};

#[cfg(target_arch = "riscv64")]
global_asm!(include_str!("trap_rv.s"));
#[cfg(target_arch = "loongarch64")]
global_asm!(include_str!("trap_la.s"));

/// Initialize trap handling
pub fn init() {
    #[cfg(target_arch = "riscv64")]
    set_kernel_trap_entry();
    #[cfg(target_arch = "loongarch64")]
    {
        // make sure that the interrupt is enabled when first task returns user mode
        euen::set_fpe(true);
        prmd::set_pie(true);
        crmd::set_ie(false);
        crmd::set_pg(true);
        // 清除时钟专断
        ticlr::clear_timer_interrupt();
        tcfg::set_en(false);
        // disable all interrupts
        ecfg::set_lie(LineBasedInterrupt::empty());
        // Ecfg::read().set_lie_with_index(11, false).write();
        // 关闭全局中断
        crmd::set_ie(false);

        // 设置普通异常和中断入口
        // 设置TLB重填异常地址
        println!("(trap::init) __trap_from_kernel: {:#x}", __trap_from_kernel as usize);
        set_kernel_trap_entry();
        tlbrentry::set_tlbrentry(__tlb_refill as usize); // 设置重填tlb地址    
        stlbps::set_ps(0xc); // 设置TLB的页面大小为4KiB
        tlbrehi::set_ps(0xc); // 设置TLB的页面大小为4KiB

        dmw2::set_plv0(true);
        dmw2::set_vseg(8);
        dmw2::set_mat(MemoryAccessType::StronglyOrderedUnCached);

        pwcl::set_pte_width(8);
        pwcl::set_ptbase(0xc); // 第零级页表的起始地址
        pwcl::set_ptwidth(9); // 第零级页表的索引位数，4KiB的页大小，0xe->0xb, 0xc->0x9
        pwcl::set_dir1_base(21); //页目录表起始位置 PAGE_SIZE_BITS + DIR_WIDTH = 12 + 9
        pwcl::set_dir1_width(9); //页目录表宽度为9位

        pwch::set_dir3_base(30); //第三级页目录表
        pwch::set_dir3_width(9); //页目录表宽度为9位

        println!("trap init success");
    }
}

/// set trap entry for traps happen in kernel(supervisor) mode
#[inline]
fn set_kernel_trap_entry() {
    #[cfg(target_arch = "riscv64")]
    unsafe {
        stvec::write(__trap_from_kernel as usize, TrapMode::Direct);
    }

    #[cfg(target_arch = "loongarch64")]
    eentry::set_eentry(__trap_from_kernel as usize);
}
/// set trap entry for traps happen in user mode
#[inline]
fn set_user_trap_entry() {
    #[cfg(target_arch = "riscv64")]
    unsafe {
        stvec::write(TRAMPOLINE as usize, TrapMode::Direct);
    }

    #[cfg(target_arch = "loongarch64")]
    eentry::set_eentry(strampoline as usize); // 设置普通异常和中断入口
}

/// enable timer interrupt in supervisor mode
pub fn enable_timer_interrupt() {
    #[cfg(target_arch = "riscv64")]
    unsafe {
        sie::set_stimer();
    }
    #[cfg(target_arch = "loongarch64")]
    {
        let timer_freq = get_timer_freq();
        ticlr::clear_timer_interrupt();
        // 设置计时器的配置
        // println!("timer freq: {}", timer_freq);
        tcfg::set_init_val(timer_freq / TICKS_PER_SEC);
        tcfg::set_en(true);
        tcfg::set_periodic(false);

        // 开启全局中断
        ecfg::set_lie(LineBasedInterrupt::TIMER);
        crmd::set_ie(true);

        //println!("Interrupt enable: {:?}", ecfg::read().lie());
    }
}

/// trap handler
#[cfg(target_arch = "riscv64")]
#[no_mangle]
pub fn trap_handler() -> ! {
    set_kernel_trap_entry();
    let scause = scause::read();
    let stval = stval::read();
    // trace!("into {:?}", scause.cause());
    // to get kernel time
    let in_kernel_time = get_time();
    current_process()
        .inner_exclusive_access()
        .set_utime(in_kernel_time);
    match scause.cause() {
        Trap::Exception(Exception::UserEnvCall) => {
            // jump to next instruction anyway
            //debug!("in trap handler, before syscall, to get cx");
            let mut cx = current_trap_cx();
            cx.sepc += 4;
            // get system call return value
            // debug!(
            //     "before syscall ,genenral register: x17 :{}, x10: {}, x11: {}, x12: {}, x13: {}, x14: {}, x15: {}",
            //     cx.x[17], cx.x[10], cx.x[11], cx.x[12], cx.x[13], cx.x[14], cx.x[15]
            // );
            let result = syscall(
                cx.gp.x[17],
                [cx.gp.x[10], cx.gp.x[11], cx.gp.x[12], cx.gp.x[13], cx.gp.x[14], cx.gp.x[15]],
            );
            // cx is changed during sys_exec, so we have to call it again
            //debug!("after syscall, to get cx");
            cx = current_trap_cx();
            // debug!(
            //     "after syscall, genenral register: x17 :{}, x10: {}, x11: {}, x12: {}, x13: {}, x14: {}, x15: {}",
            //     cx.x[17], cx.x[10], cx.x[11], cx.x[12], cx.x[13], cx.x[14], cx.x[15]
            // );
            cx.gp.x[10] = result as usize;
            //debug!("return x10 is : {}", cx.x[10]);
        }
        Trap::Exception(Exception::StorePageFault)
        | Trap::Exception(Exception::InstructionPageFault)
        | Trap::Exception(Exception::LoadPageFault) => {
            // page fault
            //let mut res: bool = ;
            {
                // let process = current_process();
                // let inner = process.inner_exclusive_access();
                // info!(
                //     "[kernel] trap_handler: {:?} at {:#x} as vpn",
                //     scause.cause(),
                //     stval,
                // );
                // res = inner
                //     .memory_set
                //     .lazy_page_fault(VirtAddr::from(stval).floor(), scause.cause());
                // if !res {
                //     res = inner
                //         .memory_set
                //         .cow_page_fault(VirtAddr::from(stval).floor(), scause.cause());
                // }
                // drop to avoid deadlock and exit exception
            }
            //if !res {
            error!(
                        "[kernel] trap_handler: {:?} in application, bad addr = {:#x}, bad instruction = {:#x}, kernel killed it.",
                        scause.cause(),
                        stval,
                        current_trap_cx().sepc,
                    );
            current_add_signal(SignalFlags::SIGSEGV);
            // }
        }
        Trap::Exception(Exception::StoreFault)
        | Trap::Exception(Exception::InstructionFault)
        | Trap::Exception(Exception::LoadFault) => {
            error!(
                "[kernel] trap_handler: {:?} in application, bad addr = {:#x}, bad instruction = {:#x}, kernel killed it.",
                scause.cause(),
                stval,
                current_trap_cx().sepc,
            );
            exit_current_and_run_next(-2);
        }
        Trap::Exception(Exception::IllegalInstruction) => {
            current_add_signal(SignalFlags::SIGILL);
        }
        Trap::Interrupt(Interrupt::SupervisorTimer) => {
            set_next_trigger();
            check_timer();
            suspend_current_and_run_next();
        }
        _ => {
            panic!(
                "Unsupported trap {:?}, stval = {:#x}!",
                scause.cause(),
                stval
            );
        }
    }
    // check signals
    if let Some((errno, msg)) = check_signals_of_current() {
        trace!("[kernel] trap_handler: .. check signals {}", msg);
        exit_current_and_run_next(errno);
    }
    let out_kernel_time = get_time();
    current_process()
        .inner_exclusive_access()
        .set_stime(in_kernel_time, out_kernel_time);
    trap_return();
}

#[cfg(target_arch = "loongarch64")]
#[no_mangle]
pub fn trap_handler() -> ! {
    warn!("(trap_handler) in loongarch64 trap handler");
    set_kernel_trap_entry();
    let estat = estat::read();
    let crmd = crmd::read();
    warn!("pgdl: {:#x}, pgdh: {:#x}, pgd: {:#x}", pgdl::read().raw(), pgdh::read().raw(), pgd::read().raw());
    if crmd.ie() {
        // 全局中断会在中断处理程序被关掉
        panic!("kerneltrap: global interrupt enable");
    }
    // to get kernel time
    let in_kernel_time = get_time();
    current_process()
        .inner_exclusive_access()
        .set_utime(in_kernel_time);
    match estat.cause() {
        Trap::Exception(Exception::Syscall) => {
            //系统调用
            let mut cx = current_trap_cx();
            cx.sepc += 4;
            // INFO!("call id:{}, {} {} {}",cx.x[11], cx.x[4], cx.x[5], cx.x[6]);
            let result = syscall(
                cx.gp.x[11],
                [cx.gp.x[4], cx.gp.x[5], cx.gp.x[6], cx.gp.x[7], cx.gp.x[8], cx.gp.x[9]],
            ) as usize;
            cx = current_trap_cx();
            cx.gp.x[4] = result;
        }
        Trap::Exception(Exception::LoadPageFault)
        | Trap::Exception(Exception::StorePageFault)
        | Trap::Exception(Exception::FetchPageFault)
        | Trap::Exception(Exception::InstructionNotExist) => {
            // 页面异常
            // tlb_page_fault();
            let t = estat.cause();
            let badv = badv::read().vaddr();
            info!("badv: {:#x}", badv);
            let mut res: bool;
            {
                let process = current_process();
                let inner = process.inner_exclusive_access();
                let add = VirtAddr::from(badv);
                info!("[kernel] trap_handler: {:?} at {:#x} as virtadd", t, add.0);
                let add = add.floor();
                info!("[kernel] trap_handler: {:?} at {:#x} as vpn", t, add.0);
                
                // debug
                let pte = inner.memory_set.get_ref().page_table.find_pte(add).unwrap();
                let token = inner.memory_set.token();
                info!("[kernel] trap_handler: {:?} at {:#x} as pte, pte ppn: {:#x}, pte flags: {:?}", t, add.0, pte.ppn().0, pte.flags());
                info!("[kernel] trap_handler, current user token: {:#x}", token);

                res = inner.memory_set.lazy_page_fault(add, t);
                if !res {
                    res = inner.memory_set.cow_page_fault(add, t);
                }
                // drop to avoid deadlock and exit exception
            }
            if !res {
                println!("[kernel] {:?} {:#x} in application, core dumped.", t, badv);
                // 设置SIGSEGV信号
                current_add_signal(SignalFlags::SIGSEGV);
            }
        }
        Trap::Exception(Exception::InstructionPrivilegeIllegal) => {
            // 指令权限不足
            println!("[kernel] InstructionPrivilegeIllegal in application, core dumped.");
            current_add_signal(SignalFlags::SIGILL);
        }
        Trap::Interrupt(Interrupt::Timer) => {
            // 时钟中断
            warn!("timer interrupt from user");
            timer_handler();
        }
        Trap::Exception(Exception::TLBRFill) => {
            // 具体实现中TLB重填例外不会进入这里
            // 这部分只是用于Debug
            // 将TLB重填例外设置为这个入口，会导致速度变慢，但同时由于lddir与ldpte指令的原因
            // 页表项和页目录项的区别将会与riscv大不相同
            tlb_refill_handler();
        }
        Trap::Exception(Exception::PageModifyFault) => {
            // let badv = badv::read().vaddr();
            // let mut res: bool = false;
            // {
            //     let process = current_process();
            //     let inner = process.inner_exclusive_access();
            //     res = inner.memory_set
            //         .cow_page_fault(VirtAddr::from(badv).floor(), estat.cause());
            // }
            // if !res {
            //     error!(
            //         "[kernel] PageModifyFault at {:#x} in application, kernel killed it.",
            //         badv
            //     );
            //     current_add_signal(SignalFlags::SIGSEGV);
            // }
            tlb_page_modify_handler();
        }
        Trap::Exception(Exception::PagePrivilegeIllegal) => {
            //页权限不足
            tlb_page_fault();
            panic!("[kernel] PagePrivilegeIllegal in application, core dumped.");
        }
        _ => {
            panic!("{:?}", estat.cause());
        }
    }
    // check error signals (if error then exit)
    if let Some((errno, msg)) = check_signals_of_current() {
        println!("[kernel] {}", msg);
        exit_current_and_run_next(errno);
    }
    //set_user_trap_entry();
    trap_return();
}

extern "C" {
    fn __alltraps();
    fn __restore();
    fn __trap_from_kernel();
    fn __tlb_refill();
}

/// return to user space
#[cfg(target_arch = "riscv64")]
#[no_mangle]
pub fn trap_return() -> ! {
<<<<<<< HEAD
    if let Some(signo) = check_if_any_sig_for_current_task() {
        debug!("found signo in trap_return");
        handle_signal(signo);
    }
=======
    warn!("(trap_return) in riscv64 trap return");
>>>>>>> 52ed2daf
    //disable_supervisor_interrupt();
    set_user_trap_entry();
    let trap_cx_user_va = current_trap_cx_user_va();
    //debug!("in trap return, get trap va");
    let user_satp = current_user_token();

    let restore_va = __restore as usize - __alltraps as usize + TRAMPOLINE;
    // trace!("[kernel] trap_return: ..before return");
    unsafe {
        asm!(
            "fence.i",
            "jr {restore_va}",         // jump to new addr of __restore asm function
            restore_va = in(reg) restore_va,
            in("a0") trap_cx_user_va,      // a0 = virt addr of Trap Context
            in("a1") user_satp,        // a1 = phy addr of usr page table
            options(noreturn)
        );
    }
}

#[cfg(target_arch = "loongarch64")]
#[no_mangle]
pub fn trap_return() -> ! {
    use crate::{config::PAGE_SIZE_BITS, task::current_trap_cx_user_pa};

    warn!("(trap_return) in loongarch64 trap return");
    set_user_trap_entry();
    let trap_cx_ptr = current_trap_cx_user_pa();
    //debug!("in trap return, get trap va");
    warn!("era: {:#x}, prmd: {:#x}, crmd: {:#x}", era::read().pc(), prmd::read().raw(), crmd::read().raw());
    prmd::set_pplv(CpuMode::Ring3);
    prmd::set_pie(true);
    let user_satp = current_user_token();

    let restore_va = __restore as usize - __alltraps as usize + strampoline as usize;
    debug!(
        "[kernel] trap_return: ..before return, restore_va = {:#x}, trap_cx_ptr = {:#x}, user_satp = {:#x}",
        restore_va,
        trap_cx_ptr,
        user_satp
    );
    //pgdl::set_base(user_satp << PAGE_SIZE_BITS);
    unsafe {
        asm!(
            "ibar 0",
            "jr {restore_va}",
            restore_va = in(reg) restore_va,
            in("$a0") trap_cx_ptr,
            in("$a1") user_satp,
            options(noreturn)
        );
    }
}

/// handle trap from kernel
#[no_mangle]
pub fn trap_from_kernel() -> ! {
    #[cfg(target_arch = "riscv64")]
    panic!("a trap {:?} from kernel!", scause::read().cause());
    #[cfg(target_arch = "loongarch64")]
    {
        warn!("(trap_from_kernel) in loongarch64 trap from kernel");
        let estat = estat::read();
        let era = era::read();
        panic!(
            "a trap {:?} from kernel! [pc:{:#x}], code:{:b}",
            estat::read().cause(),
            era.pc(),
            estat.is(),
        );
    }
    
}

#[cfg(target_arch = "loongarch64")]
fn timer_handler() {
    // println!("timer interrupt from user");
    // 释放那些处于等待的任务
    check_timer();
    // 清除时钟中断
    ticlr::clear_timer_interrupt();
    enable_timer_interrupt();
    suspend_current_and_run_next();
}

/// 当在内核态发生异常或中断时处理
/// 这里主要时处理时钟中断
/// 由于主函数开启时钟中断后会进行加载任务操作
/// 而加载任务的时间可能会触发时钟中断
/// 在正常运行后系统在从用户态trap进入内核态后是不会触发中断的
#[cfg(target_arch = "loongarch64")]
#[no_mangle]
pub fn trap_handler_kernel() {
    // println!("kernel trap");
    let estat = estat::read();
    let crmd = crmd::read();
    let era = era::read();
    if crmd.plv() != CpuMode::Ring0 {
        // 只有在内核态才会触发中断
        panic!("{:?}", estat.cause());
    }
    match estat.cause() {
        Trap::Interrupt(Interrupt::Timer) => {
            // 清除时钟专断
            ticlr::clear_timer_interrupt();
        }
        e => {
            panic!(
                "[pc:{:#x}], cause:{:?},  code:{:b}",
                era.pc(),
                e,
                estat.is(),
            );
        }
    }
    // era::set_pc(era.pc());
}

#[cfg(target_arch = "loongarch64")]
// loongarch64需要手动处理TLB重填异常
// 重填异常处理
fn tlb_refill_handler() {
    log::error!("TLB refill exception");
    unsafe {
        __tlb_refill();
    }
}

#[cfg(target_arch = "loongarch64")]
/// Exception(PageModifyFault)的处理
/// 页修改例外：store 操作的虚地址在 TLB 中找到了匹配，且
/// V=1，且特权等级合规的项，但是该页 表项的 D 位为 0，将触发该例外
fn tlb_page_modify_handler() {
    let pid = current_process().getpid();
    trace!("PageModifyFault handler [PID]{}", pid);
    // 找到对应的页表项，修改D位为1
    // 出错虚拟地址
    let badv = tlbrbadv::read().vaddr();
    let vpn: VirtAddr = badv.into();
    let vpn: VirtPageNum = vpn.floor();
    let token = current_user_token();
    let page_table = PageTable::from_token(token);
    // 获取页表项
    let pte = page_table.find_pte(vpn).unwrap();
    pte.set_dirty(); //修改D位为1
    unsafe {
        // 根据TLBEHI的虚双页号查询TLB对应项
        asm!("tlbsrch", "tlbrd",);
    }
    // 获取TLB项索引
    let tlbidx = tlbidx::read();
    assert_eq!(tlbidx.ne(), false);
    tlbelo1::set_dirty(true);
    tlbelo0::set_dirty(true);
    // 重新将tlbelo写入tlb
    unsafe {
        asm!("tlbwr");
    }
}

#[cfg(target_arch = "loongarch64")]
#[no_mangle]
fn tlb_page_fault() {
    // 检查pagefault相关内容
    unsafe { asm!("tlbsrch", "tlbrd",) }
    let tlbelo0 = tlbelo0::read();
    let tlbelo1 = tlbelo1::read();
    info!("tlbelo0 :{}", tlbelo0);
    info!("tlbelo1 :{}", tlbelo1);
}

pub use context::TrapContext;

#[allow(unused_variables)]

///wait ret
#[cfg(target_arch = "riscv64")]
pub fn wait_return() {
    info!("new round of father waiting for child to return");
    set_user_trap_entry();
    let trap_cx_user_va: usize = current_trap_cx_user_va().into();
    let user_satp = current_user_token();
    debug!(
        "[kernel] wait_return, trap_cx_user_va = {:#x}, user_satp = {:#x}",
        trap_cx_user_va, user_satp
    );

    extern "C" {
        fn __wait_return();
    }
    let entry_va = __wait_return as usize;
    warn!("reset satp to {:#x}", user_satp);
    unsafe {
        satp::write(user_satp);
        asm!("sfence.vma");
    }
}<|MERGE_RESOLUTION|>--- conflicted
+++ resolved
@@ -305,7 +305,6 @@
             let t = estat.cause();
             let badv = badv::read().vaddr();
             info!("badv: {:#x}", badv);
-            let mut res: bool;
             {
                 let process = current_process();
                 let inner = process.inner_exclusive_access();
@@ -320,17 +319,11 @@
                 info!("[kernel] trap_handler: {:?} at {:#x} as pte, pte ppn: {:#x}, pte flags: {:?}", t, add.0, pte.ppn().0, pte.flags());
                 info!("[kernel] trap_handler, current user token: {:#x}", token);
 
-                res = inner.memory_set.lazy_page_fault(add, t);
-                if !res {
-                    res = inner.memory_set.cow_page_fault(add, t);
-                }
                 // drop to avoid deadlock and exit exception
             }
-            if !res {
-                println!("[kernel] {:?} {:#x} in application, core dumped.", t, badv);
-                // 设置SIGSEGV信号
-                current_add_signal(SignalFlags::SIGSEGV);
-            }
+            println!("[kernel] {:?} {:#x} in application, core dumped.", t, badv);
+            // 设置SIGSEGV信号
+            current_add_signal(SignalFlags::SIGSEGV);
         }
         Trap::Exception(Exception::InstructionPrivilegeIllegal) => {
             // 指令权限不足
@@ -396,14 +389,10 @@
 #[cfg(target_arch = "riscv64")]
 #[no_mangle]
 pub fn trap_return() -> ! {
-<<<<<<< HEAD
     if let Some(signo) = check_if_any_sig_for_current_task() {
         debug!("found signo in trap_return");
         handle_signal(signo);
     }
-=======
-    warn!("(trap_return) in riscv64 trap return");
->>>>>>> 52ed2daf
     //disable_supervisor_interrupt();
     set_user_trap_entry();
     let trap_cx_user_va = current_trap_cx_user_va();
