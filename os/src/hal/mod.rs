--- conflicted
+++ resolved
@@ -9,21 +9,9 @@
     pub fn erodata();
     pub fn sdata();
     pub fn edata();
-<<<<<<< HEAD
-    #[cfg(target_arch = "riscv64")]
-    pub fn sbss_with_stack();
-    #[cfg(target_arch = "loongarch64")]
-    pub fn sbss();
-    pub fn ebss();
-    pub fn ekernel();
-    #[cfg(target_arch = "riscv64")]
-    pub fn strampoline();
-    pub fn sigreturn();
-
-=======
     pub fn sbss_with_stack();
     pub fn ebss();
     pub fn ekernel();
     pub fn strampoline();
->>>>>>> 52ed2daf
+    pub fn sigreturn();
 }