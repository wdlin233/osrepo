--- conflicted
+++ resolved
@@ -1,16 +1,6 @@
 # Building, riscv64 or loongarch64
 ARCH := riscv64
 MODE := release
-<<<<<<< HEAD
-=======
-KERNEL_ELF := target/$(TARGET)/$(MODE)/os
-KERNEL_BIN := $(KERNEL_ELF).bin
-DISASM_TMP := target/$(TARGET)/$(MODE)/asm
-FS_IMG := target/fs.img
-FS_IMG222222222222222222222222222222222222222222222222222 := /home/wsh/osrepo/sdcard.img
-APPS := ../user/src/bin/*
-OFFLINE :=
->>>>>>> 5bdf7728
 
 # BOARD
 BOARD := qemu
@@ -56,7 +46,13 @@
 
 
 DISASM_TMP := target/$(TARGET)/$(MODE)/asm
-FS_IMG := target/fs.img
+ifeq ($(ARCH), riscv64)
+	FS_IMG := sdcard-rv.img
+else ifeq ($(ARCH), loongarch64)
+	FS_IMG := sdcard-rv.img
+else
+  	$(error "ARCH" must be one of "riscv64" or "loongarch64")
+endif
 
 # temporarily set, need to reset to the situation of competition later
 #qemu-system-riscv64 -machine virt -kernel {os_file} -m {mem} -nographic -smp {smp} -bios default -drive file={fs},if=none,format=raw,id=x0 \
@@ -90,7 +86,6 @@
 ifeq ($(ARCH),riscv64)
 fs-img: $(APPS)	
 	@make -C ../user build
-	@rm -f $(FS_IMG)
 	@cp ../user/build/elf/* ../testcases/riscv64/
 	@cp -r $(TESTCASES) ../testcases/riscv64/
 	@mkdir -p target
@@ -98,7 +93,6 @@
 else ifeq ($(ARCH),loongarch64)
 fs-img: $(APPS)	
 	@make build -C ../user_la
-	@rm -f $(FS_IMG)
 	@cp ../user_la/target/loongarch64-unknown-none/release/initproc ../testcases/loongarch64/
 	@cp ../user_la/target/loongarch64-unknown-none/release/user_shell ../testcases/loongarch64/
 	@cp ../user_la/target/loongarch64-unknown-none/release/usertests_simple ../testcases/loongarch64/
@@ -153,18 +147,7 @@
 
 
 run-inner:
-<<<<<<< HEAD
 	$(QEMU_EXEC)
-=======
-	@qemu-system-riscv64 \
-		-M 128m \
-		-machine virt \
-		-nographic \
-		-bios $(BOOTLOADER) \
-		-device loader,file=$(KERNEL_BIN),addr=$(KERNEL_ENTRY_PA) \
-		-drive file=$(FS_IMG222222222222222222222222222222222222222222222222222),if=none,format=raw,id=x0 \
-        -device virtio-blk-device,drive=x0,bus=virtio-mmio-bus.0
->>>>>>> 5bdf7728
 
 # debug, gdbserver and gdbclient no changes
 debug: build
