#![no_std]
#![no_main]

#[macro_use]
extern crate user_lib;

<<<<<<< HEAD
use user_lib::{exec, fork, run_basicsh, run_busyboxsh, sched_yield, wait};

#[no_mangle]
fn main() -> i32 {
    println!("[initproc] Init process started");
    if fork() == 0 {
        run_busyboxsh();
        run_basicsh();
    } else {
        loop {
            let mut exit_code: i32 = 0;
            let pid = wait(&mut exit_code);
            let pid = wait(&mut exit_code);
            if pid == -1 {
                sched_yield();
                continue;
            }
            println!(
                "[initproc] Released a zombie process, pid={}, exit_code={}",
                pid, exit_code,
            );
=======
const TESTS: &[&str] = &["busybox_testcode.sh\0", "basic_testcode.sh\0"];

const TEST_NUM: usize = TESTS.len();

use user_lib::{exec, fork, run_busyboxsh, sched_yield, waitpid};

#[no_mangle]
pub fn main() -> i32 {
    let mut pids = [0; TEST_NUM];
    for (i, &test) in TESTS.iter().enumerate() {
        println!("Usertests: Running {}", test);
        let pid = fork();
        if pid == 0 {
            run_busyboxsh(test);
            panic!("unreachable!");
        } else {
            pids[i] = pid;
>>>>>>> 0fe4a708
        }
        let mut xstate: i32 = Default::default();
        let wait_pid = waitpid(pids[i] as usize, &mut xstate, 0);
        assert_eq!(pids[i], wait_pid);
        println!(
            "\x1b[32mUsertests: Test {} in Process {} exited with code {}\x1b[0m",
            test, pids[i], xstate
        );
    }
    println!("[usertest] Basic usertests passed!");
    0
}<|MERGE_RESOLUTION|>--- conflicted
+++ resolved
@@ -4,29 +4,6 @@
 #[macro_use]
 extern crate user_lib;
 
-<<<<<<< HEAD
-use user_lib::{exec, fork, run_basicsh, run_busyboxsh, sched_yield, wait};
-
-#[no_mangle]
-fn main() -> i32 {
-    println!("[initproc] Init process started");
-    if fork() == 0 {
-        run_busyboxsh();
-        run_basicsh();
-    } else {
-        loop {
-            let mut exit_code: i32 = 0;
-            let pid = wait(&mut exit_code);
-            let pid = wait(&mut exit_code);
-            if pid == -1 {
-                sched_yield();
-                continue;
-            }
-            println!(
-                "[initproc] Released a zombie process, pid={}, exit_code={}",
-                pid, exit_code,
-            );
-=======
 const TESTS: &[&str] = &["busybox_testcode.sh\0", "basic_testcode.sh\0"];
 
 const TEST_NUM: usize = TESTS.len();
@@ -44,7 +21,6 @@
             panic!("unreachable!");
         } else {
             pids[i] = pid;
->>>>>>> 0fe4a708
         }
         let mut xstate: i32 = Default::default();
         let wait_pid = waitpid(pids[i] as usize, &mut xstate, 0);
